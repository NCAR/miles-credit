--- conflicted
+++ resolved
@@ -224,10 +224,6 @@
                     break
 
 
-<<<<<<< HEAD
-=======
-
->>>>>>> 9b5dbb18
 def predict(rank, world_size, conf, p):
     # setup rank and world size for GPU-based rollout
     if conf["predict"]["mode"] in ["fsdp", "ddp"]:
@@ -675,9 +671,7 @@
 
     seed = 1000 if "seed" not in conf else conf["seed"]
     seed_everything(seed)
-    
-
-    local_rank, world_rank, world_size = get_rank_info(conf["trainer"]["mode"])
+
 
     local_rank, world_rank, world_size = get_rank_info(conf["trainer"]["mode"])
 
