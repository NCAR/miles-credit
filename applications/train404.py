import os
import sys
import shutil
import logging
<<<<<<< HEAD
import warnings
import functools
=======
>>>>>>> 09082005

from pathlib import Path
from argparse import ArgumentParser

import yaml
import wandb
import optuna

from echo.src.base_objective import BaseObjective

import torch
import torch.distributed as dist
from torch.cuda.amp import GradScaler
from torch.utils.data.distributed import DistributedSampler
from torch.distributed.fsdp.sharded_grad_scaler import ShardedGradScaler
from credit.distributed import distributed_model_wrapper
from torchsummary import summary
from credit.models.unet404 import SegmentationModel404
from credit.loss404 import VariableTotalLoss2D
from credit.data404 import CONUS404Dataset
from credit.transforms404 import NormalizeState, ToTensor
from credit.scheduler import load_scheduler, annealed_probability
from credit.trainer404 import Trainer
from credit.metrics404 import LatWeightedMetrics
from credit.pbs import launch_script, launch_script_mpi
from credit.seed import seed_everything
from credit.models.checkpoint import (
    FSDPOptimizerWrapper,
    TorchFSDPCheckpointIO
)


warnings.filterwarnings("ignore")

os.environ["TF_CPP_MIN_LOG_LEVEL"] = "3"
os.environ["OMP_NUM_THREADS"] = "1"
os.environ["MKL_NUM_THREADS"] = "1"

os.environ['NCCL_SHM_DISABLE'] = '1'
os.environ['NCCL_IB_DISABLE'] = '1'


# https://stackoverflow.com/questions/59129812/how-to-avoid-cuda-out-of-memory-in-pytorch
os.environ["PYTORCH_CUDA_ALLOC_CONF"] = "expandable_segments:True"


def setup(rank, world_size, mode):
    logging.info(f"Running {mode.upper()} on rank {rank} with world_size {world_size}.")
    dist.init_process_group("nccl", rank=rank, world_size=world_size)


def load_dataset_and_sampler(conf, world_size, rank, is_train, seed=42):
    from torchvision import transforms
    history_len = conf["data"]["history_len"]
    forecast_len = conf["data"]["forecast_len"]
    valid_history_len = conf["data"]["valid_history_len"]
    valid_forecast_len = conf["data"]["valid_forecast_len"]
    # time_step = None if "time_step" not in conf["data"] else conf["data"]["time_step"]
    # one_shot = None if "one_shot" not in conf["data"] else conf["data"]["one_shot"]

    history_len = history_len if is_train else valid_history_len
    forecast_len = forecast_len if is_train else valid_forecast_len
    shuffle = is_train
    name = "train" if is_train else "validate"

    transforms = transforms.Compose([
        NormalizeState(conf),
        ToTensor(conf)
    ])

    dataset = CONUS404Dataset(
        zarrpath="/glade/campaign/ral/risc/DATA/conus404/zarr",
        varnames=conf['data']['variables'],
        history_len=conf['data']['history_len'],
        forecast_len=conf['data']['forecast_len'],
        transform=transforms,
        start=conf['data']['start'],
        finish=conf['data']['finish']
    )

    ## todo: conf['data']['start'][name] ('train' or 'validate') here & in config
    ## to split dataset into train and validate while training

    sampler = DistributedSampler(
        dataset,
        num_replicas=world_size,
        rank=rank,
        seed=seed,
        shuffle=shuffle,
        drop_last=True
    )
    logging.info(f" Loaded a {name} ERA dataset, and a distributed sampler (forecast length = {forecast_len})")

    return dataset, sampler


def load_model_states_and_optimizer(conf, model, device):

    start_epoch = conf['trainer']['start_epoch']
    save_loc = os.path.expandvars(conf['save_loc'])
    learning_rate = float(conf['trainer']['learning_rate'])
    weight_decay = float(conf['trainer']['weight_decay'])
    amp = conf['trainer']['amp']
    load_weights = False if 'load_weights' not in conf['trainer'] else conf['trainer']['load_weights']

    #  Load an optimizer, gradient scaler, and learning rate scheduler, the optimizer must come after wrapping model using FSDP
    if start_epoch == 0 and not load_weights:  # Loaded after loading model weights when reloading
        optimizer = torch.optim.AdamW(model.parameters(), lr=learning_rate, weight_decay=weight_decay, betas=(0.9, 0.95))
        if conf["trainer"]["mode"] == "fsdp":
            optimizer = FSDPOptimizerWrapper(optimizer, model)
        scheduler = load_scheduler(optimizer, conf)
        scaler = ShardedGradScaler(enabled=amp) if conf["trainer"]["mode"] == "fsdp" else GradScaler(enabled=amp)

    # load optimizer and grad scaler states
    else:
        ckpt = os.path.join(save_loc, "checkpoint.pt")
        checkpoint = torch.load(ckpt, map_location=device)
        if conf["trainer"]["mode"] == "fsdp":
            logging.info(f"Loading FSDP model, optimizer, grad scaler, and learning rate scheduler states from {save_loc}")
            optimizer = torch.optim.AdamW(model.parameters(), lr=learning_rate, weight_decay=weight_decay, betas=(0.9, 0.95))
            optimizer = FSDPOptimizerWrapper(optimizer, model)
            checkpoint_io = TorchFSDPCheckpointIO()
            checkpoint_io.load_unsharded_model(model, os.path.join(save_loc, "model_checkpoint.pt"))
            if 'load_optimizer' in conf['trainer'] and conf['trainer']['load_optimizer']:
                checkpoint_io.load_unsharded_optimizer(optimizer, os.path.join(save_loc, "optimizer_checkpoint.pt"))
        else:
            if conf["trainer"]["mode"] == "ddp":
                logging.info(f"Loading DDP model, optimizer, grad scaler, and learning rate scheduler states from {save_loc}")
                model.module.load_state_dict(checkpoint["model_state_dict"])
            else:
                logging.info(f"Loading model, optimizer, grad scaler, and learning rate scheduler states from {save_loc}")
                model.load_state_dict(checkpoint["model_state_dict"])
            optimizer = torch.optim.AdamW(model.parameters(), lr=learning_rate, weight_decay=weight_decay, betas=(0.9, 0.95))
            if 'load_optimizer' in conf['trainer'] and conf['trainer']['load_optimizer']:
                optimizer.load_state_dict(checkpoint["optimizer_state_dict"])

        scheduler = load_scheduler(optimizer, conf)
        scaler = ShardedGradScaler(enabled=amp) if conf["trainer"]["mode"] == "fsdp" else GradScaler(enabled=amp)
        if scheduler is not None:
            scheduler.load_state_dict(checkpoint['scheduler_state_dict'])
        scaler.load_state_dict(checkpoint['scaler_state_dict'])

    # Enable updating the lr if not using a policy
    if (conf["trainer"]["update_learning_rate"] if "update_learning_rate" in conf["trainer"] else False):
        for param_group in optimizer.param_groups:
            param_group['lr'] = learning_rate

    return model, optimizer, scheduler, scaler


def model_and_memory_summary(conf):
    # Config settings

    channels = len(conf["data"]["variables"]) + len(conf["data"]["static_variables"])
    frames = conf["model"]["frames"]
    height = conf["model"]["image_height"]
    width = conf["model"]["image_width"]
    device = torch.device("cuda:0") if torch.cuda.is_available() else torch.device("cpu")

    # Set seeds

    seed = 1000 if "seed" not in conf else conf["seed"]
    seed_everything(seed)

    # model

    m = SegmentationModel404(conf)
    # m = load_model(conf)

    # send the module to the correct device first

    m.to(device)

    try:
        summary(m, input_size=(channels, frames, height, width))
    except RuntimeError as e:
        if "CUDA" in str(e):
            logging.warning(f"CUDA out of memory error occurred: {e}.")
        else:
            logging.warning(f"An error occurred: {e}")


def main(rank, world_size, conf, trial=False):

    if conf["trainer"]["mode"] in ["fsdp", "ddp"]:
        setup(rank, world_size, conf["trainer"]["mode"])

    # infer device id from rank

    device = torch.device(f"cuda:{rank % torch.cuda.device_count()}") if torch.cuda.is_available() else torch.device("cpu")
    torch.cuda.set_device(rank % torch.cuda.device_count())

    # Config settings
    seed = 1000 if "seed" not in conf else conf["seed"]
    seed_everything(seed)

    train_batch_size = conf['trainer']['train_batch_size']
    valid_batch_size = conf['trainer']['valid_batch_size']
    thread_workers = conf['trainer']['thread_workers']
    valid_thread_workers = conf['trainer']['valid_thread_workers'] if 'valid_thread_workers' in conf['trainer'] else thread_workers

    # datasets (zarr reader)

    # all_ERA_files = sorted(glob.glob(conf["data"]["save_loc"]))
    # #filenames = list(map(os.path.basename, all_ERA_files))
    # #all_years = sorted([re.findall(r'(?:_)(\d{4})', fn)[0] for fn in filenames])

    # # Specify the years for each set
    # #if conf["data"][train_test_split]:
    # #    normalized_split = conf["data"][train_test_split] / sum(conf["data"][train_test_split])
    # #    n_years = len(all_years)
    # #    train_years, sklearn.model_selection.train_test_split¶

    # train_years = [str(year) for year in range(1979, 2014)]
    # valid_years = [str(year) for year in range(2014, 2018)]  # can make CV splits if we want to later on
    # test_years = [str(year) for year in range(2018, 2022)]  # same as graphcast -- always hold out

    # # train_years = [str(year) for year in range(1995, 2013) if year != 2007]
    # # valid_years = [str(year) for year in range(2014, 2015)]  # can make CV splits if we want to later on
    # # test_years = [str(year) for year in range(2015, 2016)]  # same as graphcast -- always hold out

    # # Filter the files for each set

    # train_files = [file for file in all_ERA_files if any(year in file for year in train_years)]
    # valid_files = [file for file in all_ERA_files if any(year in file for year in valid_years)]
    # test_files = [file for file in all_ERA_files if any(year in file for year in test_years)]

    # load dataset and sampler

    train_dataset, train_sampler = load_dataset_and_sampler(conf, world_size, rank, is_train=True)
    valid_dataset, valid_sampler = load_dataset_and_sampler(conf, world_size, rank, is_train=False)

    # setup the dataloder for this process

    train_loader = torch.utils.data.DataLoader(
        train_dataset,
        batch_size=train_batch_size,
        shuffle=False,
        sampler=train_sampler,
        pin_memory=True,
        persistent_workers=True if thread_workers > 0 else False,
        num_workers=thread_workers,
        drop_last=True
    )

    valid_loader = torch.utils.data.DataLoader(
        valid_dataset,
        batch_size=valid_batch_size,
        shuffle=False,
        sampler=valid_sampler,
        pin_memory=False,
        num_workers=valid_thread_workers,
        drop_last=True
    )

    # model

<<<<<<< HEAD
    m = SegmentationModel404(conf)
=======
    m = SegmentationModel(conf)
    # m = load_model(conf)
>>>>>>> 09082005

    # have to send the module to the correct device first

    m.to(device)
    # m = torch.compile(m)

    # Wrap in DDP or FSDP module, or none

    model = distributed_model_wrapper(conf, m, device)

    # Load model weights (if any), an optimizer, scheduler, and gradient scaler

    model, optimizer, scheduler, scaler = load_model_states_and_optimizer(conf, model, device)

    # Train and validation losses

    train_criterion = VariableTotalLoss2D(conf)
    valid_criterion = VariableTotalLoss2D(conf, validation=True)

    # Optional load stopping probability annealer

    # Set up some metrics

    metrics = LatWeightedMetrics(conf)

    # Initialize a trainer object

    trainer = Trainer(model, rank, module=(conf["trainer"]["mode"] == "ddp"))

    # Fit the model

    result = trainer.fit(
        conf,
        train_loader,
        valid_loader,
        optimizer,
        train_criterion,
        valid_criterion,
        scaler,
        scheduler,
        metrics,
        rollout_scheduler=annealed_probability,
        trial=trial
    )

    return result


class Objective(BaseObjective):
    def __init__(self, config, metric="val_loss", device="cpu"):

        # Initialize the base class
        BaseObjective.__init__(self, config, metric, device)

    def train(self, trial, conf):

        conf['model']['dim_head'] = conf['model']['dim']
        conf['model']['vq_codebook_dim'] = conf['model']['dim']

        try:
            return main(0, 1, conf, trial=trial)

        except Exception as E:
            if "CUDA" in str(E) or "non-singleton" in str(E):
                logging.warning(
                    f"Pruning trial {trial.number} due to CUDA memory overflow: {str(E)}."
                )
                raise optuna.TrialPruned()
            elif "non-singleton" in str(E):
                logging.warning(
                    f"Pruning trial {trial.number} due to shape mismatch: {str(E)}."
                )
                raise optuna.TrialPruned()
            else:
                logging.warning(f"Trial {trial.number} failed due to error: {str(E)}.")
                raise E


if __name__ == "__main__":

    description = "Train a segmengation model on a hologram data set"
    parser = ArgumentParser(description=description)
    parser.add_argument(
        "-c",
        "--config",
        dest="model_config",
        type=str,
        default=False,
        help="Path to the model configuration (yml) containing your inputs.",
    )
    parser.add_argument(
        "-l",
        dest="launch",
        type=int,
        default=0,
        help="Submit workers to PBS.",
    )
    parser.add_argument(
        "-s",
        "--summary",
        dest="summary",
        type=int,
        default=0,
        help="Get a summary of the models size and memory footprint"
    )
    parser.add_argument(
        "-w",
        "--wandb",
        dest="wandb",
        type=int,
        default=0,
        help="Use wandb. Default = False"
    )
    args = parser.parse_args()
    args_dict = vars(args)
    config = args_dict.pop("model_config")
    launch = int(args_dict.pop("launch"))
    print_summary = int(args_dict.pop("summary"))
    use_wandb = int(args_dict.pop("wandb"))

    # Set up logger to print stuff
    root = logging.getLogger()
    root.setLevel(logging.DEBUG)
    formatter = logging.Formatter("%(levelname)s:%(name)s:%(message)s")

    # Stream output to stdout
    ch = logging.StreamHandler()
    ch.setLevel(logging.INFO)
    ch.setFormatter(formatter)
    root.addHandler(ch)

    # Load the configuration and get the relevant variables
    with open(config) as cf:
        conf = yaml.load(cf, Loader=yaml.FullLoader)

    # Create directories if they do not exist and copy yml file
    save_loc = os.path.expandvars(conf["save_loc"])
    os.makedirs(save_loc, exist_ok=True)
    if not os.path.exists(os.path.join(save_loc, "model.yml")):
        shutil.copy(config, os.path.join(save_loc, "model.yml"))

    if print_summary:
        model_and_memory_summary(conf)
        sys.exit()

    # Launch PBS jobs
    if launch:
        # Where does this script live?
        script_path = Path(__file__).absolute()
        if conf['pbs']['queue'] == 'casper':
            logging.info("Launching to PBS on Casper")
            launch_script(config, script_path)
        else:
            logging.info("Launching to PBS on Derecho")
            launch_script_mpi(config, script_path)
        sys.exit()

    if use_wandb:  # this needs updated
        wandb.init(
            # set the wandb project where this run will be logged
            project="Derecho parallelism",
            name=f"Worker {os.environ['RANK']} {os.environ['WORLD_SIZE']}",
            # track hyperparameters and run metadata
            config=conf
        )

    seed = 1000 if "seed" not in conf else conf["seed"]
    seed_everything(seed)

    if conf["trainer"]["mode"] in ["fsdp", "ddp"]:
        main(int(os.environ["RANK"]), int(os.environ["WORLD_SIZE"]), conf)
    else:
        main(0, 1, conf)<|MERGE_RESOLUTION|>--- conflicted
+++ resolved
@@ -2,11 +2,8 @@
 import sys
 import shutil
 import logging
-<<<<<<< HEAD
 import warnings
 import functools
-=======
->>>>>>> 09082005
 
 from pathlib import Path
 from argparse import ArgumentParser
@@ -264,12 +261,7 @@
 
     # model
 
-<<<<<<< HEAD
     m = SegmentationModel404(conf)
-=======
-    m = SegmentationModel(conf)
-    # m = load_model(conf)
->>>>>>> 09082005
 
     # have to send the module to the correct device first
 
