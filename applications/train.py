"""
train.py
-------------------------------------------------------
"""

import os
import sys
import yaml
import optuna
import shutil
import logging
import warnings

from pathlib import Path
from argparse import ArgumentParser
from echo.src.base_objective import BaseObjective

import torch
from torch.amp import GradScaler
from torch.distributed.fsdp.sharded_grad_scaler import ShardedGradScaler
from credit.distributed import distributed_model_wrapper, setup, get_rank_info

from credit.seed import seed_everything
from credit.losses import load_loss

from credit.scheduler import load_scheduler
from credit.trainers import load_trainer
from credit.parser import credit_main_parser, training_data_check
from credit.datasets.load_dataset_and_dataloader import load_dataset, load_dataloader

from credit.metrics import LatWeightedMetrics
from credit.metrics_downscaling import UnWeightedMetrics
from credit.pbs import launch_script, launch_script_mpi
from credit.models import load_model
from credit.models.checkpoint import (
    FSDPOptimizerWrapper,
    TorchFSDPCheckpointIO,
    load_state_dict_error_handler,
)


warnings.filterwarnings("ignore")


os.environ["TF_CPP_MIN_LOG_LEVEL"] = "3"
os.environ["OMP_NUM_THREADS"] = "1"
os.environ["MKL_NUM_THREADS"] = "1"
# https://stackoverflow.com/questions/59129812/how-to-avoid-cuda-out-of-memory-in-pytorch
os.environ["PYTORCH_CUDA_ALLOC_CONF"] = "expandable_segments:True"
# os.environ["NCCL_P2P_DISABLE"] = "1"
# os.environ["NCCL_ASYNC_ERROR_HANDLING"] = "1"


def load_model_states_and_optimizer(conf, model, device):
    """
    Load the model states, optimizer, scheduler, and gradient scaler.

    Args:
        conf (dict): Configuration dictionary containing training parameters.
        model (torch.nn.Module): The model to be trained.
        device (torch.device): The device (CPU or GPU) where the model is located.

    Returns:
        tuple: A tuple containing the updated configuration, model, optimizer, scheduler, and scaler.
    """

    # convert $USER to the actual user name
    conf["save_loc"] = save_loc = os.path.expandvars(conf["save_loc"])

    # training hyperparameters
    learning_rate = float(conf["trainer"]["learning_rate"])
    weight_decay = float(conf["trainer"]["weight_decay"])
    amp = conf["trainer"]["amp"]

    # load weights / states flags
    load_weights = (
        False
        if "load_weights" not in conf["trainer"]
        else conf["trainer"]["load_weights"]
    )
    load_optimizer_conf = (
        False
        if "load_optimizer" not in conf["trainer"]
        else conf["trainer"]["load_optimizer"]
    )
    load_scaler_conf = (
        False
        if "load_scaler" not in conf["trainer"]
        else conf["trainer"]["load_scaler"]
    )
    load_scheduler_conf = (
        False
        if "load_scheduler" not in conf["trainer"]
        else conf["trainer"]["load_scheduler"]
    )

    #  Load an optimizer, gradient scaler, and learning rate scheduler, the optimizer must come after wrapping model using FSDP
    if not load_weights:  # Loaded after loading model weights when reloading
        optimizer = torch.optim.AdamW(
            filter(lambda p: p.requires_grad, model.parameters()),
            lr=learning_rate,
            weight_decay=weight_decay,
            betas=(0.9, 0.95),
        )
        if conf["trainer"]["mode"] == "fsdp":
            optimizer = FSDPOptimizerWrapper(optimizer, model)
        scheduler = load_scheduler(optimizer, conf)
        scaler = (
            ShardedGradScaler(enabled=amp)
            if conf["trainer"]["mode"] == "fsdp"
            else GradScaler(enabled=amp)
        )

    # Multi-step training case -- when starting, only load the model weights (then after load all states)
    elif load_weights and not (
        load_optimizer_conf or load_scaler_conf or load_scheduler_conf
    ):
        optimizer = torch.optim.AdamW(
            filter(lambda p: p.requires_grad, model.parameters()),
            lr=learning_rate,
            weight_decay=weight_decay,
            betas=(0.9, 0.95),
        )
        # FSDP checkpoint settings
        if conf["trainer"]["mode"] == "fsdp":
            logging.info(f"Loading FSDP model state only from {save_loc}")
            optimizer = torch.optim.AdamW(
                filter(lambda p: p.requires_grad, model.parameters()),
                lr=learning_rate,
                weight_decay=weight_decay,
                betas=(0.9, 0.95),
            )
            optimizer = FSDPOptimizerWrapper(optimizer, model)
            checkpoint_io = TorchFSDPCheckpointIO()
            checkpoint_io.load_unsharded_model(
                model, os.path.join(save_loc, "model_checkpoint.pt")
            )
        else:
            # DDP settings
            ckpt = os.path.join(save_loc, "checkpoint.pt")
            checkpoint = torch.load(ckpt, map_location=device)
            if conf["trainer"]["mode"] == "ddp":
                logging.info(f"Loading DDP model state only from {save_loc}")
                load_msg = model.module.load_state_dict(
                    checkpoint["model_state_dict"], strict=False
                )
                load_state_dict_error_handler(load_msg)
            else:
                logging.info(f"Loading model state only from {save_loc}")
                load_msg = model.load_state_dict(
                    checkpoint["model_state_dict"], strict=False
                )
                load_state_dict_error_handler(load_msg)

        # Load the learning rate scheduler and mixed precision grad scaler
        scheduler = load_scheduler(optimizer, conf)
        scaler = (
            ShardedGradScaler(enabled=amp)
            if conf["trainer"]["mode"] == "fsdp"
            else GradScaler(enabled=amp)
        )
        # Update the config file to the current epoch based on the checkpoint
        if (
            "reload_epoch" in conf["trainer"]
            and conf["trainer"]["reload_epoch"]
            and os.path.exists(os.path.join(save_loc, "training_log.csv"))
        ):
            conf["trainer"]["start_epoch"] = checkpoint["epoch"] + 1

    # load optimizer and grad scaler states
    else:
        ckpt = os.path.join(save_loc, "checkpoint.pt")
        checkpoint = torch.load(ckpt, map_location=device)

        # FSDP checkpoint settings
        if conf["trainer"]["mode"] == "fsdp":
            logging.info(
                f"Loading FSDP model, optimizer, grad scaler, and learning rate scheduler states from {save_loc}"
            )
            optimizer = torch.optim.AdamW(
                filter(lambda p: p.requires_grad, model.parameters()),
                lr=learning_rate,
                weight_decay=weight_decay,
                betas=(0.9, 0.95),
            )
            optimizer = FSDPOptimizerWrapper(optimizer, model)
            checkpoint_io = TorchFSDPCheckpointIO()
            checkpoint_io.load_unsharded_model(
                model, os.path.join(save_loc, "model_checkpoint.pt")
            )
            if (
                "load_optimizer" in conf["trainer"]
                and conf["trainer"]["load_optimizer"]
            ):
                checkpoint_io.load_unsharded_optimizer(
                    optimizer, os.path.join(save_loc, "optimizer_checkpoint.pt")
                )

        else:
            # DDP settings
            if conf["trainer"]["mode"] == "ddp":
                logging.info(
                    f"Loading DDP model, optimizer, grad scaler, and learning rate scheduler states from {save_loc}"
                )
                load_msg = model.module.load_state_dict(
                    checkpoint["model_state_dict"], strict=False
                )
                load_state_dict_error_handler(load_msg)
            else:
                logging.info(
                    f"Loading model, optimizer, grad scaler, and learning rate scheduler states from {save_loc}"
                )
                load_msg = model.load_state_dict(
                    checkpoint["model_state_dict"], strict=False
                )
                load_state_dict_error_handler(load_msg)

            optimizer = torch.optim.AdamW(
                filter(lambda p: p.requires_grad, model.parameters()),
                lr=learning_rate,
                weight_decay=weight_decay,
                betas=(0.9, 0.95),
            )
            if (
                "load_optimizer" in conf["trainer"]
                and conf["trainer"]["load_optimizer"]
            ):
                optimizer.load_state_dict(checkpoint["optimizer_state_dict"])

        scheduler = load_scheduler(optimizer, conf)
        scaler = (
            ShardedGradScaler(enabled=amp)
            if conf["trainer"]["mode"] == "fsdp"
            else GradScaler(enabled=amp)
        )

        # Update the config file to the current epoch
        if "reload_epoch" in conf["trainer"] and conf["trainer"]["reload_epoch"]:
            conf["trainer"]["start_epoch"] = checkpoint["epoch"] + 1

        if conf["trainer"]["start_epoch"] > 0:
            # Only reload the scheduler state if not starting over from epoch 0
            if scheduler is not None:
                scheduler.load_state_dict(checkpoint["scheduler_state_dict"])

            # reload the AMP gradient scaler
            scaler.load_state_dict(checkpoint["scaler_state_dict"])

    # Enable updating the lr if not using a policy
    if (
        conf["trainer"]["update_learning_rate"]
        if "update_learning_rate" in conf["trainer"]
        else False
    ):
        for param_group in optimizer.param_groups:
            param_group["lr"] = learning_rate

    return conf, model, optimizer, scheduler, scaler


def main(rank, world_size, conf, backend=None, trial=False):
    """
    Main function to set up training and validation processes.

    Args:
        rank (int): Rank of the current process.
        world_size (int): Number of processes participating in the job.
        conf (dict): Configuration dictionary containing model, data, and training parameters.
        backend (str): Backend to be used for distributed training.
        trial (bool, optional): Flag for whether this is an Optuna trial. Defaults to False.

    Returns:
        Any: The result of the training process.
    """

    is_downscaling = 'datasets' in conf['data']

    # convert $USER to the actual user name
    conf["save_loc"] = os.path.expandvars(conf["save_loc"])

    if conf["trainer"]["mode"] in ["fsdp", "ddp"]:
        setup(rank, world_size, conf["trainer"]["mode"], backend)

    # infer device id from rank
    device = (
        torch.device(f"cuda:{rank % torch.cuda.device_count()}")
        if torch.cuda.is_available()
        else torch.device("cpu")
    )
    torch.cuda.set_device(rank % torch.cuda.device_count())

    # Load the dataset using the provided dataset_type
    train_dataset = load_dataset(conf, rank=rank, world_size=world_size, is_train=True)
    valid_dataset = load_dataset(conf, rank=rank, world_size=world_size, is_train=False)

    # Load the dataloader
    train_loader = load_dataloader(
        conf, train_dataset, rank=rank, world_size=world_size, is_train=True
    )
    valid_loader = load_dataloader(
        conf, valid_dataset, rank=rank, world_size=world_size, is_train=False
    )

    seed = conf["seed"] + rank
    seed_everything(seed)

    # model
    m = load_model(conf)

    # have to send the module to the correct device first
    m.to(device)

    # move out of eager-mode
    if conf["trainer"].get("compile", False):
        m = torch.compile(m)

    # Wrap in DDP or FSDP module, or none
    if conf["trainer"]["mode"] in ["ddp", "fsdp"]:
        model = distributed_model_wrapper(conf, m, device)
    else:
        model = m

    # Load model weights (if any), an optimizer, scheduler, and gradient scaler
    conf, model, optimizer, scheduler, scaler = load_model_states_and_optimizer(
        conf, model, device
    )

    # Train and validation losses
    train_criterion = load_loss(conf)
    valid_criterion = load_loss(conf, validation=True)

    # Set up some metrics
    if is_downscaling:
        metrics = UnWeightedMetrics(conf, train_dataset.tnames)
    else:
        metrics = LatWeightedMetrics(conf)

    # Initialize a trainer object
    trainer_cls = load_trainer(conf)
    trainer = trainer_cls(model, rank)

    # Fit the model
    result = trainer.fit(
        conf,
        train_loader=train_loader,
        valid_loader=valid_loader,
        optimizer=optimizer,
        train_criterion=train_criterion,
        valid_criterion=valid_criterion,
        scaler=scaler,
        scheduler=scheduler,
        metrics=metrics,
        trial=trial,  # Optional
    )

    return result


class Objective(BaseObjective):
    """
    Optuna objective class for hyperparameter optimization.

    Attributes:
        config (dict): Configuration dictionary containing training parameters.
        metric (str): Metric to optimize, defaults to "val_loss".
        device (str): Device for training, defaults to "cpu".
    """

    def __init__(self, config, metric="val_loss", device="cpu"):
        """
        Initialize the Objective class.

        Args:
            config (dict): Configuration dictionary containing training parameters.
            metric (str, optional): Metric to optimize. Defaults to "val_loss".
            device (str, optional): Device for training. Defaults to "cpu".
        """

        # Initialize the base class
        BaseObjective.__init__(self, config, metric, device)

    def train(self, trial, conf):
        """
        Train the model using the given trial configuration.

        Args:
            trial (optuna.trial.Trial): Optuna trial object.
            conf (dict): Configuration dictionary for the current trial.

        Returns:
            Any: The result of the training process.
        """

        try:
            return main(0, 1, conf, trial=trial)

        except Exception as E:
            if "CUDA" in str(E) or "non-singleton" in str(E):
                logging.warning(
                    f"Pruning trial {trial.number} due to CUDA memory overflow: {str(E)}."
                )
                raise optuna.TrialPruned()
            elif "non-singleton" in str(E):
                logging.warning(
                    f"Pruning trial {trial.number} due to shape mismatch: {str(E)}."
                )
                raise optuna.TrialPruned()
            else:
                logging.warning(f"Trial {trial.number} failed due to error: {str(E)}.")
                raise E


def main_cli():
    description = "Train an AI model for Numerical Weather Prediction (NWP) using a specified dataset and configuration."
    parser = ArgumentParser(description=description)
    parser.add_argument(
        "-c",
        "--config",
        dest="model_config",
        type=str,
        default=False,
        help="Path to the model configuration (yml) containing your inputs.",
    )
    parser.add_argument(
        "-l",
        dest="launch",
        type=int,
        default=0,
        help="Submit workers to PBS.",
    )
    parser.add_argument(
        "-w",
        "--wandb",
        dest="wandb",
        type=int,
        default=0,
        help="Use wandb. Default = False",
    )
    parser.add_argument(
        "--backend",
        type=str,
        help="Backend for distribted training.",
        default="nccl",
        choices=["nccl", "gloo", "mpi"],
    )
    args = parser.parse_args()
    args_dict = vars(args)
    config = args_dict.pop("model_config")
    launch = int(args_dict.pop("launch"))
    backend = args_dict.pop("backend")

    # Set up logger to print stuff
    root = logging.getLogger()
    root.setLevel(logging.DEBUG)
    formatter = logging.Formatter("%(levelname)s:%(name)s:%(message)s")

    # Stream output to stdout
    ch = logging.StreamHandler()
    # see if we are in debug mode to set logging level
    gettrace = getattr(sys, "gettrace", None)
    debug = gettrace()
    if debug:
        ch.setLevel(logging.DEBUG)
    else:
        ch.setLevel(logging.INFO)
    ch.setFormatter(formatter)
    root.addHandler(ch)
    logging.debug("logging set to DEBUG level")

    # Load the configuration and get the relevant variables
    with open(config) as cf:
        conf = yaml.load(cf, Loader=yaml.FullLoader)

    # ======================================================== #
    # handling config args
<<<<<<< HEAD

    conf = credit_main_parser(
        conf, parse_training=True, parse_predict=False, print_summary=False
    )
    if not conf['data']['datasets']:
        training_data_check(conf, print_summary=False)
        # todo: data check for downscaling mode

=======
    conf = credit_main_parser(
        conf, parse_training=True, parse_predict=False, print_summary=False
    )
    training_data_check(conf, print_summary=False)
>>>>>>> 0e70fe2d
    # ======================================================== #

    # Create directories if they do not exist and copy yml file
    save_loc = os.path.expandvars(conf["save_loc"])
    os.makedirs(save_loc, exist_ok=True)

    if not os.path.exists(os.path.join(save_loc, "model.yml")):
        shutil.copy(config, os.path.join(save_loc, "model.yml"))

    # Launch PBS jobs
    if launch:
        # Where does this script live?
        script_path = Path(__file__).absolute()
        if conf["pbs"]["queue"] == "casper":
            logging.info("Launching to PBS on Casper")
            launch_script(config, script_path)
        else:
            logging.info("Launching to PBS on Derecho")
            launch_script_mpi(config, script_path)
        sys.exit()

    local_rank, world_rank, world_size = get_rank_info(conf["trainer"]["mode"])
    main(world_rank, world_size, conf, backend)


if __name__ == "__main__":
    main_cli()<|MERGE_RESOLUTION|>--- conflicted
+++ resolved
@@ -273,7 +273,7 @@
         Any: The result of the training process.
     """
 
-    is_downscaling = 'datasets' in conf['data']
+    is_downscaling = "datasets" in conf["data"]
 
     # convert $USER to the actual user name
     conf["save_loc"] = os.path.expandvars(conf["save_loc"])
@@ -473,21 +473,14 @@
 
     # ======================================================== #
     # handling config args
-<<<<<<< HEAD
 
     conf = credit_main_parser(
         conf, parse_training=True, parse_predict=False, print_summary=False
     )
-    if not conf['data']['datasets']:
+    if not conf["data"]["datasets"]:
         training_data_check(conf, print_summary=False)
         # todo: data check for downscaling mode
 
-=======
-    conf = credit_main_parser(
-        conf, parse_training=True, parse_predict=False, print_summary=False
-    )
-    training_data_check(conf, print_summary=False)
->>>>>>> 0e70fe2d
     # ======================================================== #
 
     # Create directories if they do not exist and copy yml file
