--- conflicted
+++ resolved
@@ -21,12 +21,7 @@
 from credit.distributed import distributed_model_wrapper, setup, get_rank_info
 
 from credit.seed import seed_everything
-<<<<<<< HEAD
-from credit.loss import VariableTotalLoss2D
-from credit.loss_downscaling import DownscalingLoss
-=======
 from credit.losses import load_loss
->>>>>>> 0503b148
 
 from credit.scheduler import load_scheduler
 from credit.trainers import load_trainer
@@ -269,17 +264,8 @@
     conf, model, optimizer, scheduler, scaler = load_model_states_and_optimizer(conf, model, device)
 
     # Train and validation losses
-<<<<<<< HEAD
-    if is_downscaling:
-        train_criterion = DownscalingLoss(conf, train_dataset.tnames)
-        valid_criterion = DownscalingLoss(conf, valid_dataset.tnames, validation=True)
-    else:
-        train_criterion = VariableTotalLoss2D(conf)
-        valid_criterion = VariableTotalLoss2D(conf, validation=True)
-=======
     train_criterion = load_loss(conf)
     valid_criterion = load_loss(conf, validation=True)
->>>>>>> 0503b148
 
     # Set up some metrics
     if is_downscaling:
