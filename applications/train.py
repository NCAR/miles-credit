"""
train.py
-------------------------------------------------------
"""

import os
import sys
import yaml
import optuna
import shutil
import logging
import warnings

from pathlib import Path
from argparse import ArgumentParser
from echo.src.base_objective import BaseObjective

import torch
from torch.cuda.amp import GradScaler
from torch.distributed.fsdp.sharded_grad_scaler import ShardedGradScaler
from credit.distributed import distributed_model_wrapper, setup, get_rank_info

from credit.seed import seed_everything
from credit.loss import VariableTotalLoss2D

from credit.scheduler import load_scheduler
from credit.trainers import load_trainer
from credit.parser import credit_main_parser, training_data_check
from credit.datasets.load_dataset_and_dataloader import load_dataset, load_dataloader

from credit.metrics import LatWeightedMetrics
from credit.pbs import launch_script, launch_script_mpi
from credit.models import load_model
from credit.models.checkpoint import (
    FSDPOptimizerWrapper,
    TorchFSDPCheckpointIO,
    load_state_dict_error_handler,
)


warnings.filterwarnings("ignore")


os.environ["TF_CPP_MIN_LOG_LEVEL"] = "3"
os.environ["OMP_NUM_THREADS"] = "1"
os.environ["MKL_NUM_THREADS"] = "1"
# https://stackoverflow.com/questions/59129812/how-to-avoid-cuda-out-of-memory-in-pytorch
os.environ["PYTORCH_CUDA_ALLOC_CONF"] = "expandable_segments:True"
# os.environ["NCCL_P2P_DISABLE"] = "1"
# os.environ["NCCL_ASYNC_ERROR_HANDLING"] = "1"


def load_model_states_and_optimizer(conf, model, device):
    """
    Load the model states, optimizer, scheduler, and gradient scaler.

    Args:
        conf (dict): Configuration dictionary containing training parameters.
        model (torch.nn.Module): The model to be trained.
        device (torch.device): The device (CPU or GPU) where the model is located.

    Returns:
        tuple: A tuple containing the updated configuration, model, optimizer, scheduler, and scaler.
    """

    # convert $USER to the actual user name
    conf["save_loc"] = save_loc = os.path.expandvars(conf["save_loc"])

    # training hyperparameters
    learning_rate = float(conf["trainer"]["learning_rate"])
    weight_decay = float(conf["trainer"]["weight_decay"])
    amp = conf["trainer"]["amp"]

    # load weights / states flags
    load_weights = False if "load_weights" not in conf["trainer"] else conf["trainer"]["load_weights"]
    load_optimizer_conf = False if "load_optimizer" not in conf["trainer"] else conf["trainer"]["load_optimizer"]
    load_scaler_conf = False if "load_scaler" not in conf["trainer"] else conf["trainer"]["load_scaler"]
    load_scheduler_conf = False if "load_scheduler" not in conf["trainer"] else conf["trainer"]["load_scheduler"]

    #  Load an optimizer, gradient scaler, and learning rate scheduler, the optimizer must come after wrapping model using FSDP
    if not load_weights:  # Loaded after loading model weights when reloading
        optimizer = torch.optim.AdamW(
            filter(lambda p: p.requires_grad, model.parameters()),
            lr=learning_rate,
            weight_decay=weight_decay,
            betas=(0.9, 0.95),
        )
        if conf["trainer"]["mode"] == "fsdp":
            optimizer = FSDPOptimizerWrapper(optimizer, model)
        scheduler = load_scheduler(optimizer, conf)
        scaler = ShardedGradScaler(enabled=amp) if conf["trainer"]["mode"] == "fsdp" else GradScaler(enabled=amp)

    # Multi-step training case -- when starting, only load the model weights (then after load all states)
    elif load_weights and not (load_optimizer_conf or load_scaler_conf or load_scheduler_conf):
        optimizer = torch.optim.AdamW(
            filter(lambda p: p.requires_grad, model.parameters()),
            lr=learning_rate,
            weight_decay=weight_decay,
            betas=(0.9, 0.95),
        )
        # FSDP checkpoint settings
        if conf["trainer"]["mode"] == "fsdp":
            logging.info(
                f"Loading FSDP model state only from {save_loc}"
            )
            optimizer = torch.optim.AdamW(
                filter(lambda p: p.requires_grad, model.parameters()),
                lr=learning_rate,
                weight_decay=weight_decay,
                betas=(0.9, 0.95),
            )
            optimizer = FSDPOptimizerWrapper(optimizer, model)
            checkpoint_io = TorchFSDPCheckpointIO()
            checkpoint_io.load_unsharded_model(model, os.path.join(save_loc, "model_checkpoint.pt"))
        else:
            # DDP settings
            ckpt = os.path.join(save_loc, "checkpoint.pt")
            checkpoint = torch.load(ckpt, map_location=device)
            if conf["trainer"]["mode"] == "ddp":
                logging.info(
                    f"Loading DDP model state only from {save_loc}"
                )
                load_msg = model.module.load_state_dict(checkpoint["model_state_dict"], strict=False)
                load_state_dict_error_handler(load_msg)
            else:
                logging.info(
                    f"Loading model state only from {save_loc}"
                )
                load_msg = model.load_state_dict(checkpoint["model_state_dict"], strict=False)
                load_state_dict_error_handler(load_msg)

        # Load the learning rate scheduler and mixed precision grad scaler
        scheduler = load_scheduler(optimizer, conf)
<<<<<<< HEAD
        scaler = (
            ShardedGradScaler(enabled=amp)
            if conf["trainer"]["mode"] == "fsdp"
            else GradScaler(enabled=amp)
        )
        # Update the config file to the current epoch based on the checkpoint
        if ("reload_epoch" in conf["trainer"] 
            and conf["trainer"]["reload_epoch"]
            and os.path.exists(os.path.join(save_loc, "training_log.csv"))):
            
            conf["trainer"]["start_epoch"] = checkpoint["epoch"] + 1
=======
        scaler = ShardedGradScaler(enabled=amp) if conf["trainer"]["mode"] == "fsdp" else GradScaler(enabled=amp)
>>>>>>> 9a648190

    # load optimizer and grad scaler states
    else:
        ckpt = os.path.join(save_loc, "checkpoint.pt")
        checkpoint = torch.load(ckpt, map_location=device)

        # FSDP checkpoint settings
        if conf["trainer"]["mode"] == "fsdp":
            logging.info(
                f"Loading FSDP model, optimizer, grad scaler, and learning rate scheduler states from {save_loc}"
            )
            optimizer = torch.optim.AdamW(
                filter(lambda p: p.requires_grad, model.parameters()),
                lr=learning_rate,
                weight_decay=weight_decay,
                betas=(0.9, 0.95),
            )
            optimizer = FSDPOptimizerWrapper(optimizer, model)
            checkpoint_io = TorchFSDPCheckpointIO()
            checkpoint_io.load_unsharded_model(model, os.path.join(save_loc, "model_checkpoint.pt"))
            if "load_optimizer" in conf["trainer"] and conf["trainer"]["load_optimizer"]:
                checkpoint_io.load_unsharded_optimizer(optimizer, os.path.join(save_loc, "optimizer_checkpoint.pt"))

        else:
            # DDP settings
            if conf["trainer"]["mode"] == "ddp":
                logging.info(
                    f"Loading DDP model, optimizer, grad scaler, and learning rate scheduler states from {save_loc}"
                )
                load_msg = model.module.load_state_dict(checkpoint["model_state_dict"], strict=False)
                load_state_dict_error_handler(load_msg)
            else:
                logging.info(
                    f"Loading model, optimizer, grad scaler, and learning rate scheduler states from {save_loc}"
                )
                load_msg = model.load_state_dict(checkpoint["model_state_dict"], strict=False)
                load_state_dict_error_handler(load_msg)

            optimizer = torch.optim.AdamW(
                filter(lambda p: p.requires_grad, model.parameters()),
                lr=learning_rate,
                weight_decay=weight_decay,
                betas=(0.9, 0.95),
            )
            if "load_optimizer" in conf["trainer"] and conf["trainer"]["load_optimizer"]:
                optimizer.load_state_dict(checkpoint["optimizer_state_dict"])

        scheduler = load_scheduler(optimizer, conf)
        scaler = ShardedGradScaler(enabled=amp) if conf["trainer"]["mode"] == "fsdp" else GradScaler(enabled=amp)

        # Update the config file to the current epoch
        if "reload_epoch" in conf["trainer"] and conf["trainer"]["reload_epoch"]:
            conf["trainer"]["start_epoch"] = checkpoint["epoch"] + 1

        if conf["trainer"]["start_epoch"] > 0:
            # Only reload the scheduler state if not starting over from epoch 0
            if scheduler is not None:
                scheduler.load_state_dict(checkpoint["scheduler_state_dict"])

            # reload the AMP gradient scaler
            scaler.load_state_dict(checkpoint["scaler_state_dict"])

    # Enable updating the lr if not using a policy
    if conf["trainer"]["update_learning_rate"] if "update_learning_rate" in conf["trainer"] else False:
        for param_group in optimizer.param_groups:
            param_group["lr"] = learning_rate

    return conf, model, optimizer, scheduler, scaler


def main(rank, world_size, conf, backend, trial=False):
    """
    Main function to set up training and validation processes.

    Args:
        rank (int): Rank of the current process.
        world_size (int): Number of processes participating in the job.
        conf (dict): Configuration dictionary containing model, data, and training parameters.
        backend (str): Backend to be used for distributed training.
        trial (bool, optional): Flag for whether this is an Optuna trial. Defaults to False.

    Returns:
        Any: The result of the training process.
    """

    # convert $USER to the actual user name
    conf["save_loc"] = os.path.expandvars(conf["save_loc"])

    if conf["trainer"]["mode"] in ["fsdp", "ddp"]:
        setup(rank, world_size, conf["trainer"]["mode"], backend)

    # infer device id from rank
    device = (
        torch.device(f"cuda:{rank % torch.cuda.device_count()}") if torch.cuda.is_available() else torch.device("cpu")
    )
    torch.cuda.set_device(rank % torch.cuda.device_count())

    # Config settings
    seed = conf["seed"]
    seed_everything(seed)

    # Load the dataset using the provided dataset_type
    train_dataset = load_dataset(conf, rank=rank, world_size=world_size, is_train=True)
    valid_dataset = load_dataset(conf, rank=rank, world_size=world_size, is_train=False)

    # Load the dataloader
    train_loader = load_dataloader(conf, train_dataset, rank=rank, world_size=world_size, is_train=True)
    valid_loader = load_dataloader(conf, valid_dataset, rank=rank, world_size=world_size, is_train=False)

    # model
    m = load_model(conf)

    # have to send the module to the correct device first
    m.to(device)

    # move out of eager-mode
    if conf["trainer"].get("compile", False):
        m = torch.compile(m)

    # Wrap in DDP or FSDP module, or none
    if conf["trainer"]["mode"] in ["ddp", "fsdp"]:
        model = distributed_model_wrapper(conf, m, device)
    else:
        model = m

    # Load model weights (if any), an optimizer, scheduler, and gradient scaler
    conf, model, optimizer, scheduler, scaler = load_model_states_and_optimizer(conf, model, device)

    # Train and validation losses
    train_criterion = VariableTotalLoss2D(conf)
    valid_criterion = VariableTotalLoss2D(conf, validation=True)

    # Set up some metrics
    metrics = LatWeightedMetrics(conf)

    # Initialize a trainer object
    trainer_cls = load_trainer(conf)
    trainer = trainer_cls(model, rank)

    # Fit the model
    result = trainer.fit(
        conf,
        train_loader=train_loader,
        valid_loader=valid_loader,
        optimizer=optimizer,
        train_criterion=train_criterion,
        valid_criterion=valid_criterion,
        scaler=scaler,
        scheduler=scheduler,
        metrics=metrics,
        trial=trial,  # Optional
    )

    return result


class Objective(BaseObjective):
    """
    Optuna objective class for hyperparameter optimization.

    Attributes:
        config (dict): Configuration dictionary containing training parameters.
        metric (str): Metric to optimize, defaults to "val_loss".
        device (str): Device for training, defaults to "cpu".
    """

    def __init__(self, config, metric="val_loss", device="cpu"):
        """
        Initialize the Objective class.

        Args:
            config (dict): Configuration dictionary containing training parameters.
            metric (str, optional): Metric to optimize. Defaults to "val_loss".
            device (str, optional): Device for training. Defaults to "cpu".
        """

        # Initialize the base class
        BaseObjective.__init__(self, config, metric, device)

    def train(self, trial, conf):
        """
        Train the model using the given trial configuration.

        Args:
            trial (optuna.trial.Trial): Optuna trial object.
            conf (dict): Configuration dictionary for the current trial.

        Returns:
            Any: The result of the training process.
        """

        conf["model"]["dim_head"] = conf["model"]["dim"]
        conf["model"]["vq_codebook_dim"] = conf["model"]["dim"]

        try:
            return main(0, 1, conf, trial=trial)

        except Exception as E:
            if "CUDA" in str(E) or "non-singleton" in str(E):
                logging.warning(f"Pruning trial {trial.number} due to CUDA memory overflow: {str(E)}.")
                raise optuna.TrialPruned()
            elif "non-singleton" in str(E):
                logging.warning(f"Pruning trial {trial.number} due to shape mismatch: {str(E)}.")
                raise optuna.TrialPruned()
            else:
                logging.warning(f"Trial {trial.number} failed due to error: {str(E)}.")
                raise E


if __name__ == "__main__":
    description = "Train a segmengation model on a hologram data set"
    parser = ArgumentParser(description=description)
    parser.add_argument(
        "-c",
        "--config",
        dest="model_config",
        type=str,
        default=False,
        help="Path to the model configuration (yml) containing your inputs.",
    )
    parser.add_argument(
        "-l",
        dest="launch",
        type=int,
        default=0,
        help="Submit workers to PBS.",
    )
    parser.add_argument(
        "-w",
        "--wandb",
        dest="wandb",
        type=int,
        default=0,
        help="Use wandb. Default = False",
    )
    parser.add_argument(
        "--backend",
        type=str,
        help="Backend for distribted training.",
        default="nccl",
        choices=["nccl", "gloo", "mpi"],
    )
    args = parser.parse_args()
    args_dict = vars(args)
    config = args_dict.pop("model_config")
    launch = int(args_dict.pop("launch"))
    backend = args_dict.pop("backend")
    use_wandb = int(args_dict.pop("wandb"))

    # Set up logger to print stuff
    root = logging.getLogger()
    root.setLevel(logging.DEBUG)
    formatter = logging.Formatter("%(levelname)s:%(name)s:%(message)s")

    # Stream output to stdout
    ch = logging.StreamHandler()
    # see if we are in debug mode to set logging level
    gettrace = getattr(sys, 'gettrace', None)
    debug = gettrace()
    if debug:
        ch.setLevel(logging.DEBUG)
    else:
        ch.setLevel(logging.INFO)
    ch.setFormatter(formatter)
    root.addHandler(ch)
    logging.debug("logging set to DEBUG level")


    # Load the configuration and get the relevant variables
    with open(config) as cf:
        conf = yaml.load(cf, Loader=yaml.FullLoader)

    # ======================================================== #
    # handling config args
    conf = credit_main_parser(conf, parse_training=True, parse_predict=False, print_summary=False)
    training_data_check(conf, print_summary=False)
    # ======================================================== #

    # Create directories if they do not exist and copy yml file
    save_loc = os.path.expandvars(conf["save_loc"])
    os.makedirs(save_loc, exist_ok=True)

    if not os.path.exists(os.path.join(save_loc, "model.yml")):
        shutil.copy(config, os.path.join(save_loc, "model.yml"))

    # Launch PBS jobs
    if launch:
        # Where does this script live?
        script_path = Path(__file__).absolute()
        if conf["pbs"]["queue"] == "casper":
            logging.info("Launching to PBS on Casper")
            launch_script(config, script_path)
        else:
            logging.info("Launching to PBS on Derecho")
            launch_script_mpi(config, script_path)
        sys.exit()

    seed = conf["seed"]
    seed_everything(seed)

    local_rank, world_rank, world_size = get_rank_info(conf["trainer"]["mode"])
    main(world_rank, world_size, conf, backend)<|MERGE_RESOLUTION|>--- conflicted
+++ resolved
@@ -131,7 +131,6 @@
 
         # Load the learning rate scheduler and mixed precision grad scaler
         scheduler = load_scheduler(optimizer, conf)
-<<<<<<< HEAD
         scaler = (
             ShardedGradScaler(enabled=amp)
             if conf["trainer"]["mode"] == "fsdp"
@@ -143,9 +142,7 @@
             and os.path.exists(os.path.join(save_loc, "training_log.csv"))):
             
             conf["trainer"]["start_epoch"] = checkpoint["epoch"] + 1
-=======
-        scaler = ShardedGradScaler(enabled=amp) if conf["trainer"]["mode"] == "fsdp" else GradScaler(enabled=amp)
->>>>>>> 9a648190
+
 
     # load optimizer and grad scaler states
     else:
