from credit.solar import get_solar_radiation_loc
from mpi4py import MPI
import argparse
import xarray as xr
import numpy as np
import os
import pandas as pd



def main():
    comm = MPI.COMM_WORLD
    rank = comm.Get_rank()
    size = comm.Get_size()
    parser = argparse.ArgumentParser(description='Calculate global solar radiation')
    parser.add_argument('-s', '--start', type=str, default="2000-01-01", help="Start date (inclusive)")
    parser.add_argument('-e', '--end', type=str, default="2000-12-31 23:00", help="End date (inclusive")
    parser.add_argument('-t', '--step', type=str, default="1h", help="Step frequency")
    parser.add_argument('-u', '--sub', type=str, default="5Min", help="Sub Frequency")
    parser.add_argument('-i', '--input', type=str,
                        default="/glade/u/home/wchapman/MLWPS/DataLoader/static_variables_ERA5_zhght.nc",
                        help="File containing longitudes, latitudes, and geopotential height.")
    parser.add_argument("-g", "--geo", type=str, default="Z_GDS4_SFC",
                        help="Geopotential height variable.")
    parser.add_argument("-o", "--output", type=str, required=True, help="Output directory")
    args = parser.parse_args()
    grid_points_sub = None
    if rank == 0:
        start_date_ts = pd.Timestamp(args.start)
        end_date_ts = pd.Timestamp(args.end)
        step_sec = pd.Timedelta(args.step).total_seconds()
        sub_sec = pd.Timedelta(args.sub).total_seconds()
        step_len = int(step_sec // sub_sec)
        dates = pd.date_range(start=start_date_ts - pd.Timedelta(args.step) + pd.Timedelta(args.sub),
                              end=end_date_ts, freq=args.sub)
        with xr.open_dataset(args.input) as static_ds:
            lons = static_ds["longitude"].values
            lats = static_ds["latitude"].values
            lon_grid, lat_grid = np.meshgrid(lons, lats)
            solar_grid = xr.DataArray(data=np.zeros((dates.size, lats.size, lons.size), dtype=np.float32),
                                      coords={"time":dates, "longitude": lons, "latitude": lats},
                                      dims=("time", "latitude", "longitude"), name="tsi",
                                      attrs={"long_name": "total solar irradiance", "units": "J m-2"}
                                      )
            heights = static_ds[args.geo].values / 9.81
            grid_points = np.vstack([lon_grid.ravel(), lat_grid.ravel(), heights.ravel()]).T
            print(grid_points.shape)
            split_indices = np.round(np.linspace(0, grid_points.shape[0], size + 1)).astype(int) 
            print(split_indices)
            grid_points_sub = [grid_points[split_indices[s]:split_indices[s+1]] for s in range(split_indices.size - 1)]
            print(grid_points_sub[0].shape)
    rank_points = comm.scatter(grid_points_sub, root=0)
    print(rank_points.shape)
    for r, rank_point in enumerate(rank_points):
        if r % 10 == 0:
            print(rank, rank_point, r, rank_points.shape[0])
        solar_point = get_solar_radiation_loc(rank_point[0], rank_point[1], rank_point[2],
                                args.start, args.end, step_freq=args.step, sub_freq=args.sub)
        if rank > 0:
            comm.send(solar_point, dest=0)
        else:
            solar_grid.loc[solar_point["time"], solar_point["latitude"], solar_point["longitude"]] = solar_point
            for sr in range(1, size):
<<<<<<< HEAD
                all_data.append(comm.recv(source=sr))
=======
                other_point = comm.recv(source=sr)
                solar_grid.loc[solar_point["time"], solar_point["latitude"], solar_point["longitude"]] = other_point

>>>>>>> 66203a6e
    if rank == 0:
        print(solar_grid)
        print(solar_grid.max())
        if not os.path.exists(args.output):
            os.makedirs(args.output)
        out_time = pd.Timestamp.utcnow().strftime("%Y-%m-%d_%H%M")
        filename = f"solar_radiation_{out_time}.nc"
        print("Saving")
        solar_grid.to_netcdf(os.path.join(args.output, filename), encoding={"tsi": {"zlib": True, "complevel": 4}})
    return


if __name__ == "__main__":
    main()<|MERGE_RESOLUTION|>--- conflicted
+++ resolved
@@ -61,13 +61,9 @@
         else:
             solar_grid.loc[solar_point["time"], solar_point["latitude"], solar_point["longitude"]] = solar_point
             for sr in range(1, size):
-<<<<<<< HEAD
-                all_data.append(comm.recv(source=sr))
-=======
                 other_point = comm.recv(source=sr)
                 solar_grid.loc[solar_point["time"], solar_point["latitude"], solar_point["longitude"]] = other_point
 
->>>>>>> 66203a6e
     if rank == 0:
         print(solar_grid)
         print(solar_grid.max())
