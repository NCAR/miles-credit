'''
Run model and produce outputs 
------------------------------
Output tensor size: (variables, latitude, longitude)
Atmospheric level arrangement: top-of-atmosphere--> near-surface --> single layer
An example: U (top-of-atmosphere) --> U (near-surface) --> V (top-of-atmosphere) --> V (near-surface)

Yingkai Sha
ksha@ucar.edu
'''


# ---------- #
# System
import gc
import os
import sys
import yaml
import glob
import shutil
import logging
import warnings
import subprocess
from os.path import join
from pathlib import Path
from functools import partial
from multiprocessing import Pool
from collections import defaultdict
from argparse import ArgumentParser

# ---------- #
# Numerics
import datetime
import numpy as np
import pandas as pd
import xarray as xr

# ---------- #
# AI libs
import torch
#import torch.fft
import torch.distributed as dist
from torch.distributed.fsdp import StateDictType
from torch.nn.parallel import DistributedDataParallel as DDP
from torchvision import transforms
<<<<<<< HEAD
from credit.models.vit2d import ViT2D
from credit.models.rvt import RViT
from credit.loss import VariableTotalLoss2D
=======

# ---------- #
# credit
>>>>>>> 452f6a50
from credit.data import PredictForecast
from credit.loss import VariableTotalLoss2D
from credit.models import load_model
from credit.metrics import LatWeightedMetrics
from credit.transforms import ToTensor, NormalizeState
from credit.seed import seed_everything
from credit.pbs import launch_script, launch_script_mpi

# ---------- #
# visualization_tools is part of the credit now, but it requires a pip update
try:
    from credit.visualization_tools import draw_sigma_level, draw_diagnostics, draw_surface
except:
    from visualization_tools import draw_sigma_level, draw_diagnostics, draw_surface
    
# import wandb

logger = logging.getLogger(__name__)
warnings.filterwarnings("ignore")
os.environ["TF_CPP_MIN_LOG_LEVEL"] = "3"
os.environ["OMP_NUM_THREADS"] = "1"
os.environ["MKL_NUM_THREADS"] = "1"


def setup(rank, world_size, mode):
    logging.info(f"Running {mode.upper()} on rank {rank} with world_size {world_size}.")
    dist.init_process_group("nccl", rank=rank, world_size=world_size)

def predict(rank, world_size, conf):

    if conf["trainer"]["mode"] in ["fsdp", "ddp"]:
        setup(rank, world_size, conf["trainer"]["mode"])

    # infer device id from rank

    device = torch.device(f"cuda:{rank % torch.cuda.device_count()}") if torch.cuda.is_available() else torch.device("cpu")
    torch.cuda.set_device(rank % torch.cuda.device_count())

    # Config settings
    seed = 1000 if "seed" not in conf else conf["seed"]
    seed_everything(seed)

    history_len = conf["data"]["history_len"]
    forecast_len = conf["data"]["forecast_len"]
    time_step = conf["data"]["time_step"] if "time_step" in conf["data"] else None

    # Load paths to all ERA5 data available
    all_ERA_files = sorted(glob.glob(conf["data"]["save_loc"]))

    # Preprocessing transformations
    state_transformer = NormalizeState(conf["data"]["mean_path"], conf["data"]["std_path"])
    transform = transforms.Compose([
        state_transformer,
        ToTensor(history_len=history_len, forecast_len=forecast_len)
    ])

    dataset = PredictForecast(
        filenames=all_ERA_files,
        forecasts=conf['predict']['forecasts'],
        history_len=history_len,
        forecast_len=forecast_len,
        skip_periods=time_step,
        transform=transform,
        rank=rank,
        world_size=world_size,
        shuffle=False
    )

    # setup the dataloder for this process
    data_loader = torch.utils.data.DataLoader(
        dataset,
        batch_size=1,
        shuffle=False,
        pin_memory=True,
        num_workers=0,
        drop_last=False
    )

    # load model
    model = load_model(conf, load_weights=True).to(device)

    # Warning -- see next line
    if conf["trainer"]["mode"] == "ddp":  # A new field needs to be added to predict
        model = DDP(model, device_ids=[device])

    model.eval()

    # Set up metrics and containers
    metrics = LatWeightedMetrics(conf)
    metrics_results = defaultdict(list)
    loss_fn = VariableTotalLoss2D(conf, validation=True)

    # create save directory for numpy arrays
    save_location = os.path.join(os.path.expandvars(conf['save_loc']), "forecasts")
    os.makedirs(save_location, exist_ok=True)

    # Rollout
    with torch.no_grad():

        forecast_count = 0
        forecast_datetimes = []
        pred_files, true_files = [], []

        y_pred = None
        for batch in data_loader:

            date_time = batch["datetime"].item()
            forecast_hour = batch["forecast_hour"].item()

            if forecast_hour == 1:
                # Initialize x and x_surf with the first time step
                x = model.concat_and_reshape(
                    batch["x"],
                    batch["x_surf"]
                ).to(device)

            y = model.concat_and_reshape(
                batch["y"],
                batch["y_surf"]
                ).to(device)

            # Predict
            y_pred = model(x)

            # Update the input
            if history_len == 1:
                x = y_pred.detach()
            else:
                x_detach = x[:, :, 1:].detach()
                x = torch.cat([x_detach, y_pred.detach()], dim=2)
                y = y.squeeze(2)
                y_pred = y_pred.squeeze(2)

            # Convert back to quantites with physical units before computing metrics
            y = state_transformer.inverse_transform(y.cpu())
            y_pred = state_transformer.inverse_transform(y_pred.cpu())

            # Compute metrics
            mae = loss_fn(y, y_pred)
            metrics_dict = metrics(y_pred.float(), y.float())
            for k, m in metrics_dict.items():
                metrics_results[k].append(m.item())
            metrics_results["forecast_hour"].append(forecast_hour)
            metrics_results["datetime"].append(date_time)

            formatted_datetime = datetime.datetime.utcfromtimestamp(date_time).strftime('%Y-%m-%d %H:%M:%S')
            forecast_datetimes.append(formatted_datetime)

            print_str = f"Forecast: {forecast_count} "
            print_str += f"Date: {formatted_datetime} "
            print_str += f"Hour: {batch['forecast_hour'].item()} "
            print_str += f"MAE: {mae.item()} "
            print_str += f"ACC: {metrics_dict['acc']}"
            print(print_str)

            # Save as numpy arrays for now
            # save_arr = state_transformer.inverse_transform(y_pred.cpu()).squeeze(0)
            np.save(os.path.join(save_location, f"{forecast_count}_{date_time}_{forecast_hour}_pred.npy"), y_pred.squeeze(0))
            # np.save(os.path.join(save_location, f"{forecast_count}_{date_time}_{forecast_hour}_true.npy"), y.cpu())

            pred_files.append(os.path.join(save_location, f"{forecast_count}_{date_time}_{forecast_hour}_pred.npy"))
            # true_files.append(os.path.join(save_location, f"{forecast_count}_{date_time}_{forecast_hour}_true.npy"))

            # Explicitly release GPU memory
            torch.cuda.empty_cache()
            gc.collect()

            # Make a movie
            if batch['stop_forecast'][0]:

                df = pd.DataFrame(metrics_results)
                df.to_csv(os.path.join(save_location, "metrics.csv"))


                # =============================================================================== #
                # Data visualization for sigma level variables
                sigma_levels = conf['visualization']['sigma_level_visualize']['visualize_levels']
                
                # start producing figures if level is not empty
                if len(sigma_levels) > 0:
                
                    # collect forecast outputs
                    forecast_paths = os.path.join(save_location, f"{forecast_count}_*_*_pred.npy")
                    # generator of file_name, file_count
                    file_list = enumerate(sorted(glob.glob(forecast_paths)))
                    
                    # the output session begins
                    print('Preparing sigma level outputs')
                    video_files = []
                    
                    ## parallelize draw_forecast func
                    with Pool(processes=8) as pool:
                        f = partial(draw_sigma_level, conf=conf, times=forecast_datetimes,
                                    forecast_count=forecast_count, save_location=save_location)
                        # collect output png file names
                        video_files = pool.map(f, file_list)
                        
                    ## collect all png file names
                    ## video_files[0] = f; video_files[1] = file_names
                    video_files_all = [x[1] for x in sorted(video_files)]
                    
                    ## gif outpout name = png output name
                    gif_name_prefix = conf['visualization']['sigma_level_visualize']['file_name_prefix']
                    
                    ## separate file names based on verticial levels
                    ## one gif per level 
                    for n_gif, sigma_level in enumerate(sigma_levels):
                        video_files_single = []
                        for filename_list in video_files_all:
                            video_files_single.append(filename_list[n_gif])
                            
                        ## send all png files to the gif maker 
                        gif_name = '{}_level{:02d}.gif'.format(gif_name_prefix, sigma_level)
                        command_str = f'convert -delay 20 -loop 0 {" ".join(video_files_single)} {save_location}/{gif_name}'
                        out = subprocess.Popen(command_str, shell=True, 
                                               stdout=subprocess.PIPE, 
                                               stderr=subprocess.PIPE).communicate()
                        print(out)
                        
                # =============================================================================== #
                # Data visualization for diagnostics
                N_vars = len(conf['visualization']['diagnostic_variable_visualize']['variable_indices'])
                
                if N_vars > 0:
                
                    # collect forecast outputs
                    forecast_paths = os.path.join(save_location, f"{forecast_count}_*_*_pred.npy")
                    # generator of file_name, file_count
                    file_list = enumerate(sorted(glob.glob(forecast_paths)))
                    
                    # the output session begins
                    print('Preparing diagnostic outputs')
                    video_files = []
                    
                    with Pool(processes=8) as pool:
                        f = partial(draw_diagnostics, conf=conf, times=forecast_datetimes,
                                    forecast_count=forecast_count, save_location=save_location)
                        # collect output png file names
                        video_files = pool.map(f, file_list)
                        
                    ## collect all png file names
                    ## video_files[0] = f; video_files[1] = file_names
                    video_files_all = [x[1] for x in sorted(video_files)]
                    
                    ## gif outpout name = png output name
                    gif_name_prefix = conf['visualization']['diagnostic_variable_visualize']['file_name_prefix']
                    
                    ## send all png files to the gif maker 
                    gif_name = '{}.gif'.format(gif_name_prefix)
                    command_str = f'convert -delay 20 -loop 0 {" ".join(video_files_all)} {save_location}/{gif_name}'
                    out = subprocess.Popen(command_str, shell=True, 
                                           stdout=subprocess.PIPE, 
                                           stderr=subprocess.PIPE).communicate()
                    print(out)

                # =============================================================================== #
                # Data visualization for diagnostics
                N_vars = len(conf['visualization']['surface_visualize']['variable_indices'])
                
                if N_vars > 0:
                
                    # collect forecast outputs
                    forecast_paths = os.path.join(save_location, f"{forecast_count}_*_*_pred.npy")
                    # generator of file_name, file_count
                    file_list = enumerate(sorted(glob.glob(forecast_paths)))
                    
                    # the output session begins
                    print('Preparing surface outputs')
                    video_files = []
                    
                    with Pool(processes=8) as pool:
                        f = partial(draw_surface, conf=conf, times=forecast_datetimes,
                                    forecast_count=forecast_count, save_location=save_location)
                        # collect output png file names
                        video_files = pool.map(f, file_list)
                        
                    ## collect all png file names
                    ## video_files[0] = f; video_files[1] = file_names
                    video_files_all = [x[1] for x in sorted(video_files)]
                    
                    ## gif outpout name = png output name
                    gif_name_prefix = conf['visualization']['surface_visualize']['file_name_prefix']
                    
                    ## send all png files to the gif maker 
                    gif_name = '{}.gif'.format(gif_name_prefix)
                    command_str = f'convert -delay 20 -loop 0 {" ".join(video_files_all)} {save_location}/{gif_name}'
                    out = subprocess.Popen(command_str, shell=True, 
                                           stdout=subprocess.PIPE, 
                                           stderr=subprocess.PIPE).communicate()
                    print(out)
                    
                forecast_count += 1
                metrics_results = defaultdict(list)
                pred_files = []
                # true_files = []


if __name__ == "__main__":

    description = "Rollout AI-NWP forecasts"
    parser = ArgumentParser(description=description)
    # -------------------- #
    # parser args: -c, -l, -w
    parser.add_argument("-c", dest="model_config", type=str, default=False,
                        help="Path to the model configuration (yml) containing your inputs.",)
    
    parser.add_argument("-l", dest="launch", type=int, default=0,
                        help="Submit workers to PBS.",)
    
    parser.add_argument("-w", "--world-size", type=int, default=4,
                        help="Number of processes (world size) for multiprocessing")
    # parse
    args = parser.parse_args()
    args_dict = vars(args)
    config = args_dict.pop("model_config")
    launch = int(args_dict.pop("launch"))

    # Set up logger to print stuff
    root = logging.getLogger()
    root.setLevel(logging.DEBUG)
    formatter = logging.Formatter("%(levelname)s:%(name)s:%(message)s")

    # Stream output to stdout
    ch = logging.StreamHandler()
    ch.setLevel(logging.INFO)
    ch.setFormatter(formatter)
    root.addHandler(ch)

    # Load the configuration and get the relevant variables
    with open(config) as cf:
        conf = yaml.load(cf, Loader=yaml.FullLoader)

    # Create directories if they do not exist and copy yml file
    save_loc = os.path.expandvars(conf["save_loc"])
    os.makedirs(save_loc, exist_ok=True)
    if not os.path.exists(os.path.join(save_loc, "model.yml")):
        shutil.copy(config, os.path.join(save_loc, "model.yml"))

    # Launch PBS jobs
    if launch:
        # Where does this script live?
        script_path = Path(__file__).absolute()
        if conf['pbs']['queue'] == 'casper':
            logging.info("Launching to PBS on Casper")
            launch_script(config, script_path)
        else:
            logging.info("Launching to PBS on Derecho")
            launch_script_mpi(config, script_path)
        sys.exit()

#     wandb.init(
#         # set the wandb project where this run will be logged
#         project="Derecho parallelism",
#         name=f"Worker {os.environ["RANK"]} {os.environ["WORLD_SIZE"]}"
#         # track hyperparameters and run metadata
#         config=conf
#     )

    seed = 1000 if "seed" not in conf else conf["seed"]
    seed_everything(seed)

    if conf["trainer"]["mode"] in ["fsdp", "ddp"]:
        predict(int(os.environ["RANK"]), int(os.environ["WORLD_SIZE"]), conf)
    else:
        predict(0, 1, conf)<|MERGE_RESOLUTION|>--- conflicted
+++ resolved
@@ -43,15 +43,12 @@
 from torch.distributed.fsdp import StateDictType
 from torch.nn.parallel import DistributedDataParallel as DDP
 from torchvision import transforms
-<<<<<<< HEAD
 from credit.models.vit2d import ViT2D
 from credit.models.rvt import RViT
 from credit.loss import VariableTotalLoss2D
-=======
 
 # ---------- #
 # credit
->>>>>>> 452f6a50
 from credit.data import PredictForecast
 from credit.loss import VariableTotalLoss2D
 from credit.models import load_model
