--- conflicted
+++ resolved
@@ -1,7 +1,3 @@
-<<<<<<< HEAD
-
-=======
->>>>>>> 1a8e9c4c
 # ---------- #
 # System
 import gc
@@ -48,16 +44,8 @@
 ###
 # ---------- #
 # visualization_tools is part of the credit now, but it requires a pip update
-<<<<<<< HEAD
-try:
-    from credit.visualization_tools import draw_variables
-except:
-    from visualization_tools import draw_variables
-    
-=======
 from credit.visualization_tools import shared_mem_draw_wrapper
 
->>>>>>> 1a8e9c4c
 # import wandb
 
 logger = logging.getLogger(__name__)
@@ -66,49 +54,16 @@
 os.environ["OMP_NUM_THREADS"] = "1"
 os.environ["MKL_NUM_THREADS"] = "1"
 
-<<<<<<< HEAD
-=======
 
 def get_num_cpus():
     num_cpus = len(os.sched_getaffinity(0))
     return int(num_cpus)
 
 
->>>>>>> 1a8e9c4c
 def setup(rank, world_size, mode):
     logging.info(f"Running {mode.upper()} on rank {rank} with world_size {world_size}.")
     dist.init_process_group("nccl", rank=rank, world_size=world_size)
 
-<<<<<<< HEAD
-def split_and_reshape(tensor, conf):
-    '''
-    Split the output tensor of the model to upper air variables and diagnostics/surface variables.
-    
-    tensor size: (variables, latitude, longitude)
-    Upperair level arrangement: top-of-atmosphere--> near-surface --> single layer
-    An example: U (top-of-atmosphere) --> U (near-surface) --> V (top-of-atmosphere) --> V (near-surface)
-    '''
-    
-    # get the number of levels
-    levels = conf['model']['levels']
-
-    # get number of channels
-    channels = len(conf['data']['variables'])
-    single_level_channels = len(conf['data']['surface_variables'])
-
-    # subset upper air variables
-    tensor_upper_air = tensor[:, :int(channels * levels), :, :]
-    
-    shape_upper_air = tensor_upper_air.shape
-    tensor_upper_air = tensor_upper_air.view(shape_upper_air[0], channels, levels, shape_upper_air[-2], shape_upper_air[-1])
-
-    # subset surface variables
-    tensor_single_level = tensor[:, -int(single_level_channels):, :, :]
-    
-    # return x, surf for B, c, lat, lon output 
-    return tensor_upper_air, tensor_single_level
-
-=======
 
 def split_and_reshape(tensor, conf):
     """
@@ -141,104 +96,10 @@
     return tensor_upper_air, tensor_single_level
 
 
->>>>>>> 1a8e9c4c
 def make_xarray(pred, forecast_datetime, lat, lon, conf):
 
     # subset upper air and surface variables
     tensor_upper_air, tensor_single_level = split_and_reshape(pred, conf)
-<<<<<<< HEAD
-    
-    # save upper air variables
-    coords_info = dict(var=conf['data']['variables'],
-                       datetime=[forecast_datetime],
-                       level=range(conf['model']['levels']),
-                       lat=lat, lon=lon)
-    
-    darray_upper_air = xr.DataArray(tensor_upper_air, 
-                                    dims=['datetime', 'var', 'level', 'lat', 'lon'],
-                                    coords=coords_info)
-    
-    # save diagnostics and surface variables
-    coords_info = dict(var=conf['data']['surface_variables'],
-                       datetime=[forecast_datetime],
-                       lat=lat, lon=lon)
-    
-    darray_single_level = xr.DataArray(tensor_single_level,
-                                       dims=['datetime', 'var', 'lat', 'lon'],
-                                       coords=coords_info)
-    
-    # return x-arrays as outputs 
-    return darray_upper_air, darray_single_level
-
-def save_netcdf(list_darray_upper_air, list_darray_single_level, conf):
-    '''
-    Save netCDF files from x-array inputs
-    '''
-    # concat full upper air variables from a list of x-arrays
-    darray_upper_air_merge = xr.concat(list_darray_upper_air, dim='datetime')
-
-    # concat full single level variables from a list of x-arrays
-    darray_single_level_merge = xr.concat(list_darray_single_level, dim='datetime')
-
-    # produce datetime string
-    init_datetime_str = np.datetime_as_string(darray_upper_air_merge.datetime[0], unit='h', timezone='UTC')
-    
-    # create save directory for xarrays
-    save_location = os.path.join(os.path.expandvars(conf['save_loc']), "forecasts")
-    os.makedirs(save_location, exist_ok=True)
-
-    # create file name to save upper air variables
-    nc_filename_upper_air = os.path.join(save_location, f'pred_x_{init_datetime_str}.nc')
-
-    # create file name to save surface variables
-    nc_filename_single_level = os.path.join(save_location, f'pred_surf_{init_datetime_str}.nc')
-
-    # save x-arrays to netCDF
-    darray_upper_air_merge.to_netcdf(path=nc_filename_upper_air)
-    darray_single_level_merge.to_netcdf(path=nc_filename_single_level)
-
-    # print out the saved file names
-    print(f'wrote .nc files for upper air and surface vars:\n{nc_filename_upper_air}\n{nc_filename_single_level}')
-
-    # return saved file names
-    return nc_filename_upper_air, nc_filename_single_level
-    
-def make_video(video_name_prefix, save_location, image_file_names, format='gif'):
-    '''
-    make videos based on images. MP4 format requires ffmpeg.
-    '''
-    output_name = '{}.{}'.format(video_name_prefix, format)
-    
-    ## send all png files to the gif maker
-    if format == 'gif':
-        command_str = f'convert -delay 20 -loop 0 {" ".join(image_file_names)} {save_location}/{output_name}'
-        out = subprocess.Popen(command_str, shell=True, 
-                               stdout=subprocess.PIPE, 
-                               stderr=subprocess.PIPE).communicate()
-    elif format == 'mp4':
-        # write "input.txt" to summarize input images and frame settings
-        input_txt = os.path.join(save_location, 'input.txt')
-        f = open(input_txt, 'w')
-        for i_file, filename in enumerate(image_file_names):
-            if i_file == 0:
-                print('file {}\nduration 3'.format(os.path.basename(filename)), file=f)
-            else:
-                print('file {}\nduration 2'.format(os.path.basename(filename)), file=f)
-        f.close()
-
-        # cd to the save_location and run ffmpeg
-        cmd_cd = 'cd {}; '.format(save_location)
-        cmd_ffmpeg = 'ffmpeg -y -f concat -i input.txt -vf "pad=ceil(iw/2)*2:ceil(ih/2)*2" -r 1 -pix_fmt yuv420p {}'.format(output_name)
-        command_str = cmd_cd + cmd_ffmpeg
-        out = subprocess.Popen(command_str, shell=True, 
-                               stdout=subprocess.PIPE, 
-                               stderr=subprocess.PIPE).communicate()
-    else:
-        print('Video format not supported')
-        raise
-
-def predict(rank, world_size, conf, pool):
-=======
 
     # save upper air variables
     darray_upper_air = xr.DataArray(
@@ -389,22 +250,16 @@
 
 
 def predict(rank, world_size, conf, pool, smm):
->>>>>>> 1a8e9c4c
 
     if conf["trainer"]["mode"] in ["fsdp", "ddp"]:
         setup(rank, world_size, conf["trainer"]["mode"])
 
     # infer device id from rank
-<<<<<<< HEAD
-    device = torch.device(f"cuda:{rank % torch.cuda.device_count()}") if torch.cuda.is_available() else torch.device("cpu")
-    torch.cuda.set_device(rank % torch.cuda.device_count())
-=======
     if torch.cuda.is_available():
         device = torch.device(f"cuda:{rank % torch.cuda.device_count()}")
         torch.cuda.set_device(rank % torch.cuda.device_count())
     else:
         device = torch.device("cpu")
->>>>>>> 1a8e9c4c
 
     # Config settings
     seed = 1000 if "seed" not in conf else conf["seed"]
@@ -437,12 +292,8 @@
         transform=transform,
         rank=rank,
         world_size=world_size,
-<<<<<<< HEAD
-        shuffle=False)
-=======
         shuffle=False,
     )
->>>>>>> 1a8e9c4c
 
     # setup the dataloder for this process
     data_loader = torch.utils.data.DataLoader(
@@ -451,12 +302,8 @@
         shuffle=False,
         pin_memory=True,
         num_workers=0,
-<<<<<<< HEAD
-        drop_last=False)
-=======
         drop_last=False,
     )
->>>>>>> 1a8e9c4c
 
     # load model
     model = load_model(conf, load_weights=True).to(device)
@@ -470,13 +317,6 @@
     metrics = LatWeightedMetrics(conf)
     metrics_results = defaultdict(list)
     loss_fn = VariableTotalLoss2D(conf, validation=True)
-<<<<<<< HEAD
-    
-    # get lat/lons from x-array
-    latlons = xr.open_dataset(conf["loss"]["latitude_weights"])
-    
-    # Rollout predictions
-=======
 
     # get lat/lons from x-array
     latlons = xr.open_dataset(conf["loss"]["latitude_weights"])
@@ -492,7 +332,6 @@
             device=device,
         )
     # Rollout
->>>>>>> 1a8e9c4c
     with torch.no_grad():
         # forecast count = a constant for each run
         forecast_count = 0
@@ -501,32 +340,18 @@
         list_darray_upper_air = []
         list_darray_single_level = []
 
-<<<<<<< HEAD
-        # a list that collects image file names        
-=======
         # a list that collects image file names
->>>>>>> 1a8e9c4c
         job_info = []
         filenames_upper_air = []
         filenames_diagnostics = []
         filenames_surface = []
-<<<<<<< HEAD
-        
+
         # y_pred allocation
         y_pred = None
 
         # model inference loop
         for batch in data_loader:
-            
-=======
-
-        # y_pred allocation
-        y_pred = None
-
-        # model inference loop
-        for batch in data_loader:
-
->>>>>>> 1a8e9c4c
+
             # get the datetime and forecasted hours
             date_time = batch["datetime"].item()
             forecast_hour = batch["forecast_hour"].item()
@@ -534,38 +359,6 @@
             # initialization on the first forecast hour
             if forecast_hour == 1:
                 # Initialize x and x_surf with the first time step
-<<<<<<< HEAD
-                x = model.concat_and_reshape(
-                    batch["x"],
-                    batch["x_surf"]).to(device)
-
-                # setup save directory for images
-                init_time = datetime.datetime.utcfromtimestamp(date_time).strftime('%Y-%m-%dT%HZ')
-                img_save_loc = os.path.join(os.path.expandvars(conf["save_loc"]), f'forecasts/images_{init_time}')
-                os.makedirs(img_save_loc, exist_ok=True)
-            
-            y = model.concat_and_reshape(
-                batch["y"],
-                batch["y_surf"]).to(device)
-            
-            # Predict
-            y_pred = model(x)
-            
-            # Update the input
-            if history_len == 1:
-                x = y_pred.detach()
-            else:
-                # use multiple past forecast steps as inputs
-                x_detach = x[:, :, 1:].detach()
-                x = torch.cat([x_detach, y_pred.detach()], dim=2)
-                y = y.squeeze(2)
-                y_pred = y_pred.squeeze(2)
-            
-            # Convert back to quantites with physical units before computing metrics
-            y = state_transformer.inverse_transform(y.cpu())
-            y_pred = state_transformer.inverse_transform(y_pred.cpu())
-            
-=======
                 x = model.concat_and_reshape(batch["x"], batch["x_surf"]).to(device)
 
                 # setup save directory for images
@@ -597,7 +390,6 @@
                     .cpu()
                 )
 
->>>>>>> 1a8e9c4c
             # Compute metrics
             mae = loss_fn(y, y_pred)
             metrics_dict = metrics(y_pred.float(), y.float())
@@ -605,11 +397,7 @@
                 metrics_results[k].append(m.item())
             metrics_results["forecast_hour"].append(forecast_hour)
             metrics_results["datetime"].append(date_time)
-<<<<<<< HEAD
-            
-=======
-
->>>>>>> 1a8e9c4c
+
             utc_datetime = datetime.datetime.utcfromtimestamp(date_time)
             print_str = f"Forecast: {forecast_count} "
             print_str += f"Date: {utc_datetime.strftime('%Y-%m-%d %H:%M:%S')} "
@@ -716,36 +504,6 @@
                 job_info.append(job_result)
                 filenames_surface.append(job_result)
 
-<<<<<<< HEAD
-            # convert the current step result as x-array
-            darray_upper_air, darray_single_level = make_xarray(y_pred, utc_datetime, 
-                                                                latlons.latitude.values, latlons.longitude.values, conf)  
-
-            # collect x-arrays for upper air and surface variables
-            list_darray_upper_air.append(darray_upper_air)
-            list_darray_single_level.append(darray_single_level)
-
-            # ---------------------------------------------------------------------------------- #
-            # Draw upper air variables
-            
-            # get the number of variables to draw
-            N_vars = len(conf['visualization']['sigma_level_visualize']['variable_keys'])
-            
-            if N_vars > 0:
-                # get the required model levels to plot
-                sigma_levels = conf['visualization']['sigma_level_visualize']['visualize_levels']
-                
-                f = partial(draw_variables, visualization_key='sigma_level_visualize', 
-                            step=forecast_hour, conf=conf, save_location=img_save_loc)
-                
-                # slice x-array on its time dimension
-                darray_upper_air_slice = darray_upper_air.isel(datetime=0)
-    
-                # produce images
-                job_result = pool.map_async(f, [darray_upper_air_slice.sel(level=lvl) for lvl in sigma_levels])
-                job_info.append(job_result)
-                filenames_upper_air += job_result.get()
-=======
             # Update the input
             # setup for next iteration, transform to z-space and send to device
             y_pred = state_transformer.transform_array(y_pred).to(device)
@@ -756,64 +514,11 @@
                 # use multiple past forecast steps as inputs
                 x_detach = x[:, :, 1:].detach()
                 x = torch.cat([x_detach, y_pred.detach()], dim=2)
->>>>>>> 1a8e9c4c
-
-
-<<<<<<< HEAD
-            # ---------------------------------------------------------------------------------- #
-            # Draw diagnostics
-
-            # get the number of variables to draw
-            N_vars = len(conf['visualization']['diagnostic_variable_visualize']['variable_keys'])
-
-            if N_vars > 0:
-                
-                f = partial(draw_variables, visualization_key='diagnostic_variable_visualize', 
-                            step=forecast_hour, conf=conf, save_location=img_save_loc)
-                
-                # slice x-array on its time dimension
-                darray_single_level_slice = darray_single_level.isel(datetime=0)
-                
-                # produce images
-                job_result = pool.map_async(f, [darray_single_level_slice,])
-                job_info.append(job_result)
-                filenames_diagnostics.append(job_result.get()[0])
-                
-            # ---------------------------------------------------------------------------------- #
-            # Draw surface variables
-
-            # get the number of variables to draw
-            N_vars = len(conf['visualization']['surface_visualize']['variable_keys'])
-
-            if N_vars > 0:
-                
-                f = partial(draw_variables, visualization_key='surface_visualize', 
-                            step=forecast_hour, conf=conf, save_location=img_save_loc)
-                
-                # slice x-array on its time dimension
-                darray_single_level_slice = darray_single_level.isel(datetime=0)
-                
-                # produce images
-                job_result = pool.map_async(f, [darray_single_level_slice,])
-                job_info.append(job_result)
-                filenames_surface.append(job_result.get()[0])
-                
+
             # Explicitly release GPU memory
             torch.cuda.empty_cache()
             gc.collect()
-            
-            if batch['stop_forecast'][0]:
-                break
-
-    # collect all image file names for making videos
-    filename_bundle = {}
-    filename_bundle['sigma_level_visualize'] = filenames_upper_air
-    filename_bundle['diagnostic_variable_visualize'] = filenames_diagnostics
-    filename_bundle['surface_visualize'] = filenames_surface
-    
-    return list_darray_upper_air, list_darray_single_level, job_info, img_save_loc, filename_bundle
-
-=======
+
             if batch["stop_forecast"][0]:
                 break
     # save metrics csv
@@ -835,7 +540,6 @@
         img_save_loc,
         filename_bundle,
     )
->>>>>>> 1a8e9c4c
 
 
 if __name__ == "__main__":
@@ -888,23 +592,6 @@
     with open(config) as cf:
         conf = yaml.load(cf, Loader=yaml.FullLoader)
 
-<<<<<<< HEAD
-    filename_upper_air = conf['predict']['save_loc']
-    ilename_single_level = conf['predict']['save_loc']
-
-    # --------------------------------------------------------------------------- #
-    # # Debugging section
-    # # if xarray already exists, just make images and movies
-    # # Debugging purposes only
-    # if filename_upper_air and filename_single_level:
-    #     print(f'making image from xarray files:\n{filename_upper_air}\nfilename_single_level\n')
-    #     dir = make_images_from_xarray(filename_upper_air, filename_single_level, conf)
-    #     #make_movie(dir, conf)
-    #     sys.exit()
-    # -------------------------------------------------------------------------- #
-
-=======
->>>>>>> 1a8e9c4c
     # Launch PBS jobs
     if launch:
         # Where does this script live?
@@ -927,87 +614,7 @@
 
     seed = 1000 if "seed" not in conf else conf["seed"]
     seed_everything(seed)
-    
-    with Pool(processes=4) as pool:
-        if conf["trainer"]["mode"] in ["fsdp", "ddp"]:
-            list_darray_upper_air, list_darray_single_level, job_info, img_save_loc, filename_bundle = predict(
-                int(os.environ["RANK"]), int(os.environ["WORLD_SIZE"]), conf, pool)
-        else:
-            list_darray_upper_air, list_darray_single_level, job_info, img_save_loc, filename_bundle = predict(0, 1, conf, pool)
-        
-        # save forecast results to file
-        if conf['predict']['save_format'] == 'nc':
-            print('Save forecasts as netCDF format')
-            filename_upper_air, filename_single_level = save_netcdf(list_darray_upper_air, list_darray_single_level, conf)
-        else:
-            print('Warnning: forecast results will not be saved')
-        # ------------------------------------------ #
-        # # Debugging section
-        print(f'num pool jobs: {len(job_info)}')
-        # now check if everything was successful
-        try:
-            print("\n filepaths written")
-            print([res.get() for res in job_info])
-        except:
-            print("\n errors:")
-            print([res._value for res in job_info])
-            raise
-        
-    # ---------------------------------------------------------------------------------- #
-    # Making videos
-    filenames_upper_air = filename_bundle['sigma_level_visualize']
-    filenames_diagnostics = filename_bundle['diagnostic_variable_visualize']
-    filenames_surface = filename_bundle['surface_visualize']
-    
-    video_format = conf['visualization']['video_format']
-    
-    ## more than one image --> making video for upper air variables
-    if len(filenames_upper_air) > 1 and video_format in ['gif', 'mp4']:
-        print('Making video for upper air variables')
-
-        # get the required model levels to plot
-        sigma_levels = conf['visualization']['sigma_level_visualize']['visualize_levels']
-        N_levels = len(sigma_levels)
-        
-        for i_level, level in enumerate(sigma_levels):
-            
-            # add level info into the video file name
-            video_name_prefix = conf['visualization']['sigma_level_visualize']['file_name_prefix']
-            video_name_prefix += '_level{:02d}'.format(level)
-
-            # get current level files
-            filename_current_level = filenames_upper_air[i_level::N_levels]
-
-            # make video
-            make_video(video_name_prefix, img_save_loc, filename_current_level, format=video_format)
-    else:
-        print('SKipping video production for upper air variables')
-        
-    ## more than one image --> making video for diagnostics 
-    if len(filenames_diagnostics) > 1 and video_format in ['gif', 'mp4']:
-        print('Making video for diagnostic variables')
-
-<<<<<<< HEAD
-        # get file names
-        video_name_prefix = conf['visualization']['diagnostic_variable_visualize']['file_name_prefix']
-
-        # make video
-        make_video(video_name_prefix, img_save_loc, filenames_diagnostics, format=video_format)
-    else:
-        print('SKipping video production for diagnostic variables')
-    
-    ## more than one image --> making video for surface variables
-    if len(filenames_surface) > 1 and video_format in ['gif', 'mp4']:
-        print('Making video for surface variables')
-
-        # get file names
-        video_name_prefix = conf['visualization']['surface_visualize']['file_name_prefix']
-
-        # make video
-        make_video(video_name_prefix, img_save_loc, filenames_surface, format=video_format)
-    else:
-        print('SKipping video production for surface variables')
-=======
+
     num_cpus = get_num_cpus()
     logger.info(f"using {num_cpus} cpus for image generation")
     with Pool(processes=num_cpus - 1) as pool, SharedMemoryManager() as smm:
@@ -1117,7 +724,6 @@
         )
     else:
         logger.info("SKipping video production for surface variables")
->>>>>>> 1a8e9c4c
 
 
 # # ------------------------------------------------------------------------------------------ #
@@ -1133,19 +739,6 @@
 #     darray_single_level = xr.load_dataarray(nc_filename_single_level)
 
 
-<<<<<<< HEAD
-#     # Create directories to save images, overwrite files if already exists, 
-#     # filenames have uniquely id
-    
-#     ## create image folder based on the first forecasted time 
-#     init_time = np.datetime_as_string(darray_upper_air.datetime[0], unit='h', timezone='UTC')
-#     save_loc = os.path.join(os.path.expandvars(conf["save_loc"]), f'forecasts/images_{init_time}')
-#     os.makedirs(save_loc, exist_ok=True)
-    
-#     # get the required model levels to plot
-#     sigma_levels = conf['visualization']['sigma_level_visualize']['visualize_levels']
-    
-=======
 #     # Create directories to save images, overwrite files if already exists,
 #     # filenames have uniquely id
 
@@ -1157,7 +750,6 @@
 #     # get the required model levels to plot
 #     sigma_levels = conf['visualization']['sigma_level_visualize']['visualize_levels']
 
->>>>>>> 1a8e9c4c
 #     # todo: parallelize over times
 #     for level in sigma_levels:
 #         datetimes = darray_upper_air.datetime.to_numpy()
@@ -1180,18 +772,10 @@
 #     for level_idx, sigma_level in enumerate(sigma_levels):
 #         level_image_filenames = [filename_list[level_idx] for filename_list in filenames]
 
-<<<<<<< HEAD
-#         ## send all png files to the gif maker 
-#         gif_name = '{}_level{:02d}.gif'.format(gif_name_prefix, sigma_level)
-#         command_str = f'convert -delay 20 -loop 0 {" ".join(level_image_filenames)} {save_location}/{gif_name}'
-#         out = subprocess.Popen(command_str, shell=True, 
-#                                 stdout=subprocess.PIPE, 
-=======
 #         ## send all png files to the gif maker
 #         gif_name = '{}_level{:02d}.gif'.format(gif_name_prefix, sigma_level)
 #         command_str = f'convert -delay 20 -loop 0 {" ".join(level_image_filenames)} {save_location}/{gif_name}'
 #         out = subprocess.Popen(command_str, shell=True,
 #                                 stdout=subprocess.PIPE,
->>>>>>> 1a8e9c4c
 #                                 stderr=subprocess.PIPE).communicate()
 #         print(out)