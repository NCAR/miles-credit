--- conflicted
+++ resolved
@@ -142,116 +142,6 @@
     return shm
 
 
-<<<<<<< HEAD
-def distributed_model_wrapper(conf, neural_network, device):
-
-    if conf["trainer"]["mode"] == "fsdp":
-
-        # Define the sharding policies
-
-        if "crossformer" in conf["model"]["type"]:
-            from credit.models.crossformer import Attention as Attend
-        elif "fuxi" in conf["model"]["type"]:
-            from credit.models.fuxi import UTransformer as Attend
-        else:
-            raise OSError("You asked for FSDP but only crossformer and fuxi are currently supported.")
-
-        auto_wrap_policy1 = functools.partial(
-            transformer_auto_wrap_policy,
-            transformer_layer_cls={Attend}
-        )
-
-        auto_wrap_policy2 = functools.partial(
-            size_based_auto_wrap_policy, min_num_params=1_000
-        )
-
-        def combined_auto_wrap_policy(module, recurse, nonwrapped_numel):
-            # Define a new policy that combines policies
-            p1 = auto_wrap_policy1(module, recurse, nonwrapped_numel)
-            p2 = auto_wrap_policy2(module, recurse, nonwrapped_numel)
-            return p1 or p2
-
-        # Mixed precision
-
-        use_mixed_precision = conf["trainer"]["use_mixed_precision"] if "use_mixed_precision" in conf["trainer"] else False
-
-        logging.info(f"Using mixed_precision: {use_mixed_precision}")
-
-        if use_mixed_precision:
-            for key, val in conf["trainer"]["mixed_precision"].items():
-                conf["trainer"]["mixed_precision"][key] = parse_dtype(val)
-            mixed_precision_policy = MixedPrecision(**conf["trainer"]["mixed_precision"])
-        else:
-            mixed_precision_policy = None
-
-        # CPU offloading
-
-        cpu_offload = conf["trainer"]["cpu_offload"] if "cpu_offload" in conf["trainer"] else False
-
-        logging.info(f"Using CPU offloading: {cpu_offload}")
-
-        # FSDP module
-
-        model = TorchFSDPModel(
-            neural_network,
-            use_orig_params=True,
-            auto_wrap_policy=combined_auto_wrap_policy,
-            mixed_precision=mixed_precision_policy,
-            cpu_offload=CPUOffload(offload_params=cpu_offload)
-        )
-
-        # activation checkpointing on the transformer blocks
-
-        activation_checkpoint = conf["trainer"]["activation_checkpoint"] if "activation_checkpoint" in conf["trainer"] else False
-
-        logging.info(f"Activation checkpointing: {activation_checkpoint}")
-
-        if activation_checkpoint:
-
-            # https://pytorch.org/blog/efficient-large-scale-training-with-pytorch/
-
-            non_reentrant_wrapper = functools.partial(
-                checkpoint_wrapper,
-                checkpoint_impl=CheckpointImpl.NO_REENTRANT,
-            )
-
-            check_fn = lambda submodule: isinstance(submodule, Attend)
-
-            apply_activation_checkpointing(
-                model,
-                checkpoint_wrapper_fn=non_reentrant_wrapper,
-                check_fn=check_fn
-            )
-
-    elif conf["trainer"]["mode"] == "ddp":
-        model = DDP(neural_network, device_ids=[device])
-    else:
-        model = neural_network
-
-    return model
-
-
-def load_model_state(conf, model, device):
-    save_loc = os.path.expandvars(conf['save_loc'])
-    #  Load an optimizer, gradient scaler, and learning rate scheduler, the optimizer must come after wrapping model using FSDP
-    ckpt = os.path.join(save_loc, "checkpoint.pt")
-    checkpoint = torch.load(ckpt, map_location=device)
-    if conf["trainer"]["mode"] == "fsdp":
-        logging.info(f"Loading FSDP model, optimizer, grad scaler, and learning rate scheduler states from {save_loc}")
-        checkpoint_io = TorchFSDPCheckpointIO()
-        checkpoint_io.load_unsharded_model(model, os.path.join(save_loc, "model_checkpoint.pt"))
-    else:
-        if conf["trainer"]["mode"] == "ddp":
-            logging.info(f"Loading DDP model, optimizer, grad scaler, and learning rate scheduler states from {save_loc}")
-            model.module.load_state_dict(checkpoint["model_state_dict"])
-        else:
-            logging.info(f"Loading model, optimizer, grad scaler, and learning rate scheduler states from {save_loc}")
-            model.load_state_dict(checkpoint["model_state_dict"])
-    return model
-
-
-=======
->>>>>>> ea805757
 def predict(rank, world_size, conf, pool, smm):
 
     if conf["trainer"]["mode"] in ["fsdp", "ddp"]:
