# ---------- #
# System
import gc
import os
import sys
import yaml
import glob
import logging
import warnings
import subprocess
from pathlib import Path
from functools import partial
from multiprocessing import Pool
from multiprocessing.managers import SharedMemoryManager
from collections import defaultdict
from argparse import ArgumentParser

# ---------- #
# Numerics
import datetime
import numpy as np
import pandas as pd
import xarray as xr

# ---------- #
# AI libs
import torch
import torch.distributed as dist
from torch.nn.parallel import DistributedDataParallel as DDP
from torchvision import transforms
<<<<<<< HEAD
from credit.models.vit2d import ViT2D
from credit.models.rvt import RViT
from credit.loss import VariableTotalLoss2D
=======
# import wandb
>>>>>>> d7c83da8

# ---------- #
# credit
from credit.data import PredictForecast
from credit.loss import VariableTotalLoss2D
from credit.models import load_model
from credit.metrics import LatWeightedMetrics
from credit.transforms import ToTensor, NormalizeState
from credit.seed import seed_everything
from credit.pbs import launch_script, launch_script_mpi
from credit.pol_lapdiff_filt import Diffusion_and_Pole_Filter

# ---------- #
from credit.visualization_tools import shared_mem_draw_wrapper
#from visualization_tools import shared_mem_draw_wrapper

logger = logging.getLogger(__name__)
warnings.filterwarnings("ignore")
os.environ["TF_CPP_MIN_LOG_LEVEL"] = "3"
os.environ["OMP_NUM_THREADS"] = "1"
os.environ["MKL_NUM_THREADS"] = "1"


def get_num_cpus():
    num_cpus = len(os.sched_getaffinity(0))
    return int(num_cpus)


def setup(rank, world_size, mode):
    logging.info(f"Running {mode.upper()} on rank {rank} with world_size {world_size}.")
    dist.init_process_group("nccl", rank=rank, world_size=world_size)


def split_and_reshape(tensor, conf):
    """
    Split the output tensor of the model to upper air variables and diagnostics/surface variables.

    tensor size: (variables, latitude, longitude)
    Upperair level arrangement: top-of-atmosphere--> near-surface --> single layer
    An example: U (top-of-atmosphere) --> U (near-surface) --> V (top-of-atmosphere) --> V (near-surface)
    """

    # get the number of levels
    levels = conf["model"]["levels"]

    # get number of channels
    channels = len(conf["data"]["variables"])
    single_level_channels = len(conf["data"]["surface_variables"])

    # subset upper air variables
    tensor_upper_air = tensor[:, : int(channels * levels), :, :]

    shape_upper_air = tensor_upper_air.shape
    tensor_upper_air = tensor_upper_air.view(
        shape_upper_air[0], channels, levels, shape_upper_air[-2], shape_upper_air[-1]
    )

    # subset surface variables
    tensor_single_level = tensor[:, -int(single_level_channels):, :, :]

    # return x, surf for B, c, lat, lon output
    return tensor_upper_air, tensor_single_level


def make_xarray(pred, forecast_datetime, lat, lon, conf):

    # subset upper air and surface variables
    tensor_upper_air, tensor_single_level = split_and_reshape(pred, conf)

    # save upper air variables
    darray_upper_air = xr.DataArray(
        tensor_upper_air,
        dims=["datetime", "vars", "level", "lat", "lon"],
        coords=dict(
            vars=conf["data"]["variables"],
            datetime=[forecast_datetime],
            level=range(conf["model"]["levels"]),
            lat=lat,
            lon=lon,
        ),
    )

    # save diagnostics and surface variables
    darray_single_level = xr.DataArray(
        tensor_single_level.squeeze(2),
        dims=["datetime", "vars", "lat", "lon"],
        coords=dict(
            vars=conf["data"]["surface_variables"],
            datetime=[forecast_datetime],
            lat=lat,
            lon=lon,
        ),
    )

    # return x-arrays as outputs
    return darray_upper_air, darray_single_level


def save_netcdf(list_darray_upper_air, list_darray_single_level, conf):
    """
    Save netCDF files from x-array inputs
    """
    # concat full upper air variables from a list of x-arrays
    darray_upper_air_merge = xr.concat(list_darray_upper_air, dim="datetime")

    # concat full single level variables from a list of x-arrays
    darray_single_level_merge = xr.concat(list_darray_single_level, dim="datetime")

    # produce datetime string
    init_datetime_str = np.datetime_as_string(
        darray_upper_air_merge.datetime[0], unit="h", timezone="UTC"
    )

    # create save directory for xarrays
    save_location = os.path.join(os.path.expandvars(conf["save_loc"]), "forecasts")
    os.makedirs(save_location, exist_ok=True)

    # create file name to save upper air variables
    # nc_filename_upper_air = os.path.join(
    #     save_location, f"pred_x_{init_datetime_str}.nc"
    # )

    # # create file name to save surface variables
    # nc_filename_single_level = os.path.join(
    #     save_location, f"pred_surf_{init_datetime_str}.nc"
    # )

    nc_filename_all = os.path.join(
        save_location, f"pred_{init_datetime_str}.nc"
    )
    ds_x = darray_upper_air_merge.to_dataset(dim="vars")
    ds_surf = darray_single_level_merge.to_dataset(dim="vars")
    ds = xr.merge([ds_x, ds_surf])

    ds.to_netcdf(
        path=nc_filename_all,
        format="NETCDF4",
        engine="netcdf4",
        encoding={variable:{"zlib": True, "complevel": 1} for variable in ds.data_vars}
    )
    logger.info(
        f"wrote .nc file for prediction: \n{nc_filename_all}"
    )

    # # save x-arrays to netCDF
    # darray_upper_air_merge.name = "upper_air"
    # darray_upper_air_merge.to_netcdf(
    #     path=nc_filename_upper_air,
    #     format="NETCDF4",
    #     engine="netcdf4",
    #     encoding=dict(upper_air={"zlib": True, "complevel": 1}),
    # )
    # darray_single_level_merge.name = "single_level"
    # darray_single_level_merge.to_netcdf(
    #     path=nc_filename_single_level,
    #     format="NETCDF4",
    #     engine="netcdf4",
    #     encoding=dict(single_level={"zlib": True, "complevel": 1}),
    # )

    # # print out the saved file names
    # logger.info(
    #     f"wrote .nc files for upper air and surface vars:\n{nc_filename_upper_air}\n{nc_filename_single_level}"
    # )

    # return saved file names
    return nc_filename_all


def make_video(video_name_prefix, save_location, image_file_names, format="gif"):
    """
    make videos based on images. MP4 format requires ffmpeg.
    """
    output_name = "{}.{}".format(video_name_prefix, format)

    # send all png files to the gif maker
    if format == "gif":
        command_str = f'convert -delay 20 -loop 0 {" ".join(image_file_names)} {save_location}/{output_name}'
        out = subprocess.Popen(
            command_str, shell=True, stdout=subprocess.PIPE, stderr=subprocess.PIPE
        ).communicate()
    elif format == "mp4":
        # write "input.txt" to summarize input images and frame settings
        input_txt = os.path.join(save_location, f"input_{video_name_prefix}.txt")
        f = open(input_txt, "w")
        for i_file, filename in enumerate(image_file_names):
            print("file {}\nduration 1".format(os.path.basename(filename)), file=f)
        f.close()

        # cd to the save_location and run ffmpeg
        cmd_cd = "cd {}; ".format(save_location)
        cmd_ffmpeg = f'ffmpeg -y -f concat -i input_{video_name_prefix}.txt -vf "pad=ceil(iw/2)*2:ceil(ih/2)*2" -r 1 -pix_fmt yuv420p {output_name}'
        command_str = cmd_cd + cmd_ffmpeg
        out, err = subprocess.Popen(
            command_str, shell=True, stdout=subprocess.PIPE, stderr=subprocess.PIPE
        ).communicate()
        if err:
            logger.info(f"making movie with\n{command_str}\n")
            logger.info(f"The process raised an error:{err.decode()}")
        else:
            logger.info(f"--No errors--\n{out.decode()}")
    else:
        logger.info("Video format not supported")
        raise


def create_shared_mem(da, smm):
    da_bytes = da.to_netcdf()
    da_mem = memoryview(da_bytes)
    shm = smm.SharedMemory(da_mem.nbytes)
    shm.buf[:] = da_mem
    return shm


def predict(rank, world_size, conf, pool, smm):

    if conf["trainer"]["mode"] in ["fsdp", "ddp"]:
        setup(rank, world_size, conf["trainer"]["mode"])

    # infer device id from rank
    if torch.cuda.is_available():
        device = torch.device(f"cuda:{rank % torch.cuda.device_count()}")
        torch.cuda.set_device(rank % torch.cuda.device_count())
    else:
        device = torch.device("cpu")

    # Config settings
    seed = 1000 if "seed" not in conf else conf["seed"]
    seed_everything(seed)

    history_len = conf["data"]["history_len"]
    forecast_len = conf["data"]["forecast_len"]
    time_step = conf["data"]["time_step"] if "time_step" in conf["data"] else None

    # Load paths to all ERA5 data available
    all_ERA_files = sorted(glob.glob(conf["data"]["save_loc"]))

    # Preprocessing transformations
    state_transformer = NormalizeState(conf)
    transform = transforms.Compose(
        [
            state_transformer,
            ToTensor(conf),
        ]
    )

    dataset = PredictForecast(
        filenames=all_ERA_files,
        forecasts=conf["predict"]["forecasts"],
        history_len=history_len,
        forecast_len=forecast_len,
        skip_periods=time_step,
        transform=transform,
        rank=rank,
        world_size=world_size,
        shuffle=False,
    )

    # setup the dataloder for this process
    data_loader = torch.utils.data.DataLoader(
        dataset,
        batch_size=1,
        shuffle=False,
        pin_memory=True,
        num_workers=0,
        drop_last=False,
    )

    # load model
    model = load_model(conf, load_weights=True).to(device)
    # Warning -- see next line
    if conf["trainer"]["mode"] == "ddp":  # A new field needs to be added to predict
        model = DDP(model, device_ids=[device])

    model.eval()

    # Set up metrics and containers
    metrics = LatWeightedMetrics(conf)
    metrics_results = defaultdict(list)
    loss_fn = VariableTotalLoss2D(conf, validation=True)

    # get lat/lons from x-array
    latlons = xr.open_dataset(conf["loss"]["latitude_weights"])

    # Set up the diffusion and pole filters
    if (
        "use_laplace_filter" in conf["predict"]
        and conf["predict"]["use_laplace_filter"]
    ):
        dpf = Diffusion_and_Pole_Filter(
            nlat=conf["model"]["image_height"],
            nlon=conf["model"]["image_width"],
            device=device,
        )
    # Rollout
    with torch.no_grad():
        # forecast count = a constant for each run
        forecast_count = 0

        # lists to collect x-arrays
        list_darray_upper_air = []
        list_darray_single_level = []

        # a list that collects image file names
        job_info = []
        filenames_upper_air = []
        filenames_diagnostics = []
        filenames_surface = []

        # y_pred allocation
        y_pred = None

        # model inference loop
        for batch in data_loader:

            # get the datetime and forecasted hours
            date_time = batch["datetime"].item()
            forecast_hour = batch["forecast_hour"].item()

            # initialization on the first forecast hour
            if forecast_hour == 1:
                # Initialize x and x_surf with the first time step
                x = model.concat_and_reshape(batch["x"], batch["x_surf"]).to(device)

                # setup save directory for images
                init_time = datetime.datetime.utcfromtimestamp(date_time).strftime(
                    "%Y-%m-%dT%HZ"
                )
                img_save_loc = os.path.join(
                    os.path.expandvars(conf["save_loc"]),
                    f"forecasts/images_{init_time}",
                )
                os.makedirs(img_save_loc, exist_ok=True)

            y = model.concat_and_reshape(batch["y"], batch["y_surf"]).to(device)

            # Predict
            y_pred = model(x)
            # convert to real space for laplace filter and metrics
            y_pred = state_transformer.inverse_transform(y_pred.cpu())
            y = state_transformer.inverse_transform(y.cpu())

            if (
                "use_laplace_filter" in conf["predict"]
                and conf["predict"]["use_laplace_filter"]
            ):
                y_pred = (
                    dpf.diff_lap2d_filt(y_pred.to(device).squeeze())
                    .unsqueeze(0)
                    .unsqueeze(2)
                    .cpu()
                )

            # Compute metrics
            mae = loss_fn(y, y_pred)
            metrics_dict = metrics(y_pred.float(), y.float())
            for k, m in metrics_dict.items():
                metrics_results[k].append(m.item())
            metrics_results["forecast_hour"].append(forecast_hour)
            metrics_results["datetime"].append(date_time)

            utc_datetime = datetime.datetime.utcfromtimestamp(date_time)
            print_str = f"Forecast: {forecast_count} "
            print_str += f"Date: {utc_datetime.strftime('%Y-%m-%d %H:%M:%S')} "
            print_str += f"Hour: {batch['forecast_hour'].item()} "
            print_str += f"MAE: {mae.item()} "
            print_str += f"ACC: {metrics_dict['acc']}"
            logger.info(print_str)

            # convert the current step result as x-array
            darray_upper_air, darray_single_level = make_xarray(
                y_pred,
                utc_datetime,
                latlons.latitude.values,
                latlons.longitude.values,
                conf,
            )

            # collect x-arrays for upper air and surface variables
            list_darray_upper_air.append(darray_upper_air)
            list_darray_single_level.append(darray_single_level)

            # ---------------------------------------------------------------------------------- #
            # Draw upper air variables

            # get the number of variables to draw
            N_vars = len(
                conf["visualization"]["sigma_level_visualize"]["variable_keys"]
            )

            if N_vars > 0:
                # get the required model levels to plot
                sigma_levels = conf["visualization"]["sigma_level_visualize"][
                    "visualize_levels"
                ]

                f = partial(
                    shared_mem_draw_wrapper,
                    visualization_key="sigma_level_visualize",
                    step=forecast_hour,
                    conf=conf,
                    save_location=img_save_loc,
                )

                # slice x-array on its time dimension to get rid of time dim
                darray_upper_air_slice = darray_upper_air.isel(datetime=0)
                shm_upper_air = create_shared_mem(darray_upper_air_slice, smm)
                # produce images
                job_result = pool.starmap_async(
                    f, [(shm_upper_air, lvl) for lvl in sigma_levels]
                )
                job_info.append(job_result)
                filenames_upper_air.append(
                    job_result
                )  # .get() blocks computation. need to get after the pool closes

            # ---------------------------------------------------------------------------------- #
            # Draw diagnostics

            # get the number of variables to draw
            N_vars = len(
                conf["visualization"]["diagnostic_variable_visualize"]["variable_keys"]
            )
            # slice x-array on its time dimension to get rid of time dim
            darray_single_level_slice = darray_single_level.isel(datetime=0)
            shm_single_level = create_shared_mem(darray_single_level_slice, smm)
            if N_vars > 0:
                f = partial(
                    shared_mem_draw_wrapper,
                    level=-1,
                    visualization_key="diagnostic_variable_visualize",
                    step=forecast_hour,
                    conf=conf,
                    save_location=img_save_loc,
                )
                # produce images
                job_result = pool.map_async(
                    f,
                    [
                        shm_single_level,
                    ],
                )
                job_info.append(job_result)
                filenames_diagnostics.append(job_result)
            # ---------------------------------------------------------------------------------- #
            # Draw surface variables
            N_vars = len(conf["visualization"]["surface_visualize"]["variable_keys"])
            if N_vars > 0:
                f = partial(
                    shared_mem_draw_wrapper,
                    level=-1,
                    visualization_key="surface_visualize",
                    step=forecast_hour,
                    conf=conf,
                    save_location=img_save_loc,
                )

                # produce images
                job_result = pool.map_async(
                    f,
                    [
                        shm_single_level,
                    ],
                )
                job_info.append(job_result)
                filenames_surface.append(job_result)

            # Update the input
            # setup for next iteration, transform to z-space and send to device
            y_pred = state_transformer.transform_array(y_pred).to(device)

            if history_len == 1:
                x = y_pred.detach()
            else:
                # use multiple past forecast steps as inputs
                x_detach = x[:, :, 1:].detach()
                x = torch.cat([x_detach, y_pred.detach()], dim=2)

            # Explicitly release GPU memory
            torch.cuda.empty_cache()
            gc.collect()

            if batch["stop_forecast"][0]:
                break
    # save metrics csv
    save_location = os.path.join(os.path.expandvars(conf["save_loc"]), "forecasts")
    os.makedirs(save_location, exist_ok=True)  # should already be made above
    df = pd.DataFrame(metrics_results)
    df.to_csv(os.path.join(save_location, f"metrics{init_time}.csv"))

    # collect all image file names for making videos
    filename_bundle = {}
    filename_bundle["sigma_level_visualize"] = filenames_upper_air
    filename_bundle["diagnostic_variable_visualize"] = filenames_diagnostics
    filename_bundle["surface_visualize"] = filenames_surface

    return (
        list_darray_upper_air,
        list_darray_single_level,
        job_info,
        img_save_loc,
        filename_bundle,
    )


if __name__ == "__main__":

    description = "Rollout AI-NWP forecasts"
    parser = ArgumentParser(description=description)
    # -------------------- #
    # parser args: -c, -l, -w
    parser.add_argument(
        "-c",
        dest="model_config",
        type=str,
        default=False,
        help="Path to the model configuration (yml) containing your inputs.",
    )

    parser.add_argument(
        "-l",
        dest="launch",
        type=int,
        default=0,
        help="Submit workers to PBS.",
    )

    parser.add_argument(
        "-w",
        "--world-size",
        type=int,
        default=4,
        help="Number of processes (world size) for multiprocessing",
    )
    # parse
    args = parser.parse_args()
    args_dict = vars(args)
    config = args_dict.pop("model_config")
    launch = int(args_dict.pop("launch"))

    # Set up logger to print stuff
    root = logging.getLogger()
    root.setLevel(logging.DEBUG)
    formatter = logging.Formatter("%(levelname)s:%(name)s:%(message)s")

    # Stream output to stdout
    ch = logging.StreamHandler()
    ch.setLevel(logging.INFO)
    ch.setFormatter(formatter)
    root.addHandler(ch)

    # Load the configuration and get the relevant variables
    with open(config) as cf:
        conf = yaml.load(cf, Loader=yaml.FullLoader)

    # Launch PBS jobs
    if launch:
        # Where does this script live?
        script_path = Path(__file__).absolute()
        if conf["pbs"]["queue"] == "casper":
            logging.info("Launching to PBS on Casper")
            launch_script(config, script_path)
        else:
            logging.info("Launching to PBS on Derecho")
            launch_script_mpi(config, script_path)
        sys.exit()

    #     wandb.init(
    #         # set the wandb project where this run will be logged
    #         project="Derecho parallelism",
    #         name=f"Worker {os.environ["RANK"]} {os.environ["WORLD_SIZE"]}"
    #         # track hyperparameters and run metadata
    #         config=conf
    #     )

    seed = 1000 if "seed" not in conf else conf["seed"]
    seed_everything(seed)

    num_cpus = get_num_cpus()
    logger.info(f"using {num_cpus} cpus for image generation")
    with Pool(processes=num_cpus - 1) as pool, SharedMemoryManager() as smm:
        if conf["trainer"]["mode"] in ["fsdp", "ddp"]:
            (
                list_darray_upper_air,
                list_darray_single_level,
                job_info,
                img_save_loc,
                filename_bundle,
            ) = predict(
                int(os.environ["RANK"]), int(os.environ["WORLD_SIZE"]), conf, pool, smm
            )
        else:
            (
                list_darray_upper_air,
                list_darray_single_level,
                job_info,
                img_save_loc,
                filename_bundle,
            ) = predict(0, 1, conf, pool, smm)

        # save forecast results to file
        if conf["predict"]["save_format"] == "nc":
            logger.info("Save forecasts as netCDF format")
            filename_netcdf = save_netcdf(
                list_darray_upper_air, list_darray_single_level, conf
            )
        else:
            logger.info("Warning: forecast results will not be saved")
        pool.close()
        pool.join()
    # exit the context before making videos

    # ---------------------------------------------------------------------------------- #
    # Making videos need to get() after pool closes otherwise .get blocks computation
    filenames_upper_air = [
        res.get() for res in filename_bundle["sigma_level_visualize"]
    ]
    filenames_diagnostics = [
        res.get()[0] for res in filename_bundle["diagnostic_variable_visualize"]
    ]
    filenames_surface = [res.get()[0] for res in filename_bundle["surface_visualize"]]

    video_format = conf["visualization"]["video_format"]

    # more than one image --> making video for upper air variables
    if len(filenames_upper_air) > 1 and video_format in ["gif", "mp4"]:
        logger.info("Making video for upper air variables")

        # get the required model levels to plot
        sigma_levels = conf["visualization"]["sigma_level_visualize"][
            "visualize_levels"
        ]
        N_levels = len(sigma_levels)

        for i_level, level in enumerate(sigma_levels):
            # add level info into the video file name
            video_name_prefix = conf["visualization"]["sigma_level_visualize"][
                "file_name_prefix"
            ]
            video_name_prefix += "_level{:02d}".format(level)

            # get current level files
            filename_current_level = [
                files_t[i_level] for files_t in filenames_upper_air
            ]

            # make video
            make_video(
                video_name_prefix,
                img_save_loc,
                filename_current_level,
                format=video_format,
            )
    else:
        logger.info("SKipping video production for upper air variables")

    # more than one image --> making video for diagnostics
    if len(filenames_diagnostics) > 1 and video_format in ["gif", "mp4"]:
        logger.info("Making video for diagnostic variables")

        # get file names
        video_name_prefix = conf["visualization"]["diagnostic_variable_visualize"][
            "file_name_prefix"
        ]

        # make video
        make_video(
            video_name_prefix, img_save_loc, filenames_diagnostics, format=video_format
        )
    else:
        logger.info("SKipping video production for diagnostic variables")

    # more than one image --> making video for surface variables
    if len(filenames_surface) > 1 and video_format in ["gif", "mp4"]:
        logger.info("Making video for surface variables")

        # get file names
        video_name_prefix = conf["visualization"]["surface_visualize"][
            "file_name_prefix"
        ]

        # make video
        make_video(
            video_name_prefix, img_save_loc, filenames_surface, format=video_format
        )
    else:
        logger.info("SKipping video production for surface variables")


# # ------------------------------------------------------------------------------------------ #
# # Debugging function
# def make_images_from_xarray(nc_filename_upper_air, nc_filename_single_level, conf):
#     '''
#     Produce images from x-array inputs
#     '''
#     # import upper air variables
#     darray_upper_air = xr.load_dataarray(nc_filename_upper_air)

#     # import surface variables
#     darray_single_level = xr.load_dataarray(nc_filename_single_level)


#     # Create directories to save images, overwrite files if already exists,
#     # filenames have uniquely id

#     ## create image folder based on the first forecasted time
#     init_time = np.datetime_as_string(darray_upper_air.datetime[0], unit='h', timezone='UTC')
#     save_loc = os.path.join(os.path.expandvars(conf["save_loc"]), f'forecasts/images_{init_time}')
#     os.makedirs(save_loc, exist_ok=True)

#     # get the required model levels to plot
#     sigma_levels = conf['visualization']['sigma_level_visualize']['visualize_levels']

#     # todo: parallelize over times
#     for level in sigma_levels:
#         datetimes = darray_upper_air.datetime.to_numpy()
#         with Pool(processes=8) as pool:
#             f = partial(draw_sigma_level, conf=conf, save_location=save_loc)
#             da_level = darray_upper_air.sel(level=level)
#             pool.map(f, [da_level.sel(datetime=dt) for dt in datetimes])

#     return save_loc
# # ------------------------------------------------------------------------------------------ #

# def make_movie(filenames, conf, save_location): #level, datetime
#     '''
#     Make movies based on produced images
#     '''
#     # get the required model levels to plot
#     sigma_levels = conf['visualization']['sigma_level_visualize']['visualize_levels']

#     # produce videos on each required upper air level
#     for level_idx, sigma_level in enumerate(sigma_levels):
#         level_image_filenames = [filename_list[level_idx] for filename_list in filenames]

#         ## send all png files to the gif maker
#         gif_name = '{}_level{:02d}.gif'.format(gif_name_prefix, sigma_level)
#         command_str = f'convert -delay 20 -loop 0 {" ".join(level_image_filenames)} {save_location}/{gif_name}'
#         out = subprocess.Popen(command_str, shell=True,
#                                 stdout=subprocess.PIPE,
#                                 stderr=subprocess.PIPE).communicate()
#         print(out)<|MERGE_RESOLUTION|>--- conflicted
+++ resolved
@@ -28,13 +28,7 @@
 import torch.distributed as dist
 from torch.nn.parallel import DistributedDataParallel as DDP
 from torchvision import transforms
-<<<<<<< HEAD
-from credit.models.vit2d import ViT2D
-from credit.models.rvt import RViT
-from credit.loss import VariableTotalLoss2D
-=======
 # import wandb
->>>>>>> d7c83da8
 
 # ---------- #
 # credit
