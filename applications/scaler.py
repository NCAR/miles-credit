--- conflicted
+++ resolved
@@ -9,12 +9,8 @@
 from bridgescaler import print_scaler, read_scaler
 from os.path import exists, join
 from mpi4py import MPI
-<<<<<<< HEAD
-
-=======
 import gc
 from memory_profiler import profile
->>>>>>> 35cef796
 
 def main():
     parser = argparse.ArgumentParser()
@@ -129,14 +125,9 @@
 def transform_era5_times(times, rank, scaler_file=None, era5_file_dir=None, vars_3d=None, vars_surf=None,
                          out_dir="/glade/derecho/scratch/dgagne/era5_quantile/"):
     dqs_df = pd.read_parquet(scaler_file)
-<<<<<<< HEAD
-    dqs_3d = dqs_df["scaler_3d"].apply(read_scaler).sum()
-    dqs_surf = dqs_df["scaler_surface"].apply(read_scaler).sum()
-=======
     dqs_end_dates = pd.DatetimeIndex(dqs_df["end_date"])
     dqs_3d = dqs_df["scaler_3d"][dqs_end_dates < "2014-01-01"].apply(read_scaler).sum()
     dqs_surf = dqs_df["scaler_surface"][dqs_end_dates < "2014-01-01"].apply(read_scaler).sum()
->>>>>>> 35cef796
     curr_f_start = pd.Timestamp(pd.Timestamp(times[0]).strftime("%Y") + "-01-01 00:00")
     curr_f_end = pd.Timestamp(pd.Timestamp(times[0]).strftime("%Y") + "-12-31 23:00")
     curr_f_start_str = curr_f_start.strftime("%Y-%m-%d")
@@ -151,53 +142,15 @@
     times_index = pd.DatetimeIndex(times)
     n_3d_vars = len(var_levels)
     n_vars = n_3d_vars + len(vars_surf)
-<<<<<<< HEAD
-
-    var_index = pd.Index(np.concatenate((var_levels, vars_surf)), name="variable")
-    in_ds = xr.DataArray(data=(("time", "variable", "latitude", "longitude"),
-                               np.zeros((1, n_vars, eds["latitude"].size, eds["longitude"].size),
-                                        dtype=np.float32)),
-                         coords={"latitude": eds["latitude"],
-                                 "longitude": eds["longitude"],
-                                 "variable": var_index,
-                                 "time": [times_index[0]]},
-                         attrs=eds.attrs)
-    out_ds = xr.DataArray(data=(("time", "variable", "latitude", "longitude"),
-                                np.zeros((1, n_vars, eds["latitude"].size, eds["longitude"].size),
-                                         dtype=np.float32)),
-                          coords={"latitude": eds["latitude"],
-                                  "longitude": eds["longitude"],
-                                  "time": [times_index[0]],
-                                  "variable": var_index},
-                          attrs=eds.attrs)
-
-    for t, ctime in enumerate(times_index):
-        print(f"Rank {rank:d}: {ctime} {t + 1:d}/{n_times:d}")
-=======
     for t, ctime in enumerate(times_index):
         print(f"Rank {rank:d}: {ctime} {t + 1:d}/{n_times:d}")
         
->>>>>>> 35cef796
         if not curr_f_start >= ctime <= curr_f_end:
             eds.close()
             curr_f_start = pd.Timestamp(pd.Timestamp(ctime).strftime("%Y") + "-01-01 00:00")
             curr_f_end = pd.Timestamp(pd.Timestamp(ctime).strftime("%Y") + "-12-31 23:00")
             curr_f_start_str = curr_f_start.strftime("%Y-%m-%d")
             curr_f_end_str = curr_f_end.strftime("%Y-%m-%d")
-<<<<<<< HEAD
-            eds = xr.open_zarr(join(era5_file_dir, f"TOTAL_{curr_f_start_str}_{curr_f_end_str}_staged.zarr"))
-        v = 0
-        for var in vars_3d:
-            for level in levels:
-                in_ds[0, v] = eds[var].loc[ctime, level]
-                v += 1
-        for var in vars_surf:
-            in_ds[0, v] = eds[var].loc[ctime]
-            v += 1
-        in_ds.assign_coords({"time": [ctime], })
-        out_ds[:, :n_3d_vars] = dqs_3d.transform(in_ds[:, :n_3d_vars])
-        out_ds[:, n_3d_vars:] = dqs_surf.transform(in_ds[:, n_3d_vars:])
-=======
             eds = xr.open_zarr(join(era5_file_dir, f"TOTAL_{curr_f_start_str}_{curr_f_end_str}_staged.zarr"), chunks=None)
         var_level_data = []
         for var in vars_3d:
@@ -207,19 +160,13 @@
         surf_data = eds[vars_surf].sel(time=ctime).to_dataarray(dim="surface_variable", name="era5_surface").expand_dims("time", axis=0).load()
         level_quantile = dqs_3d.transform(level_data)
         surf_quantile = dqs_surf.transform(surf_data)
->>>>>>> 35cef796
         f_time_now = ctime.strftime("%Y-%m-%dT%H:%M:%S")
         full_out_dir = join(out_dir, ctime.strftime("%Y/%m/%d/"))
         if not exists(full_out_dir):
             os.makedirs(full_out_dir, exist_ok=True)
-<<<<<<< HEAD
-        full_out_filename = join(full_out_dir, f"TOTAL_{f_time_now}_quantile.nc")
-        out_ds.to_netcdf(full_out_filename, encoding={"zlib": True, "complevel": 4})
-=======
         out_ds = xr.Dataset({"levels": level_quantile, "surface": surf_quantile})
         full_out_filename = join(full_out_dir, f"TOTAL_{f_time_now}_quantile.nc")
         out_ds.to_netcdf(full_out_filename, encoding={"levels": {"zlib": True, "complevel": 4}, "surface": {"zlib": True, "complevel": 4}})
->>>>>>> 35cef796
     eds.close()
     return
 
