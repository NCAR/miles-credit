--- conflicted
+++ resolved
@@ -507,15 +507,6 @@
         start_month: 1       # month of the first initialization
         start_day: 1         # day of the first initialization
         start_hours: [0, 12] # hour-of-day for each initialization, 0 for 00Z, 12 for 12Z
-<<<<<<< HEAD
-        duration: 1152       # number of days to initialize, starting from the (year, mon, day) above
-                             # use in conjunction with ic_interval_days below
-                             # duration should be divisible by the number of GPUs 
-                             # (e.g., duration: 384 for 365-day rollout using 32 GPUs)
-        ic_interval_days: 1  # spacing between init days. total number of ICs will be duration // ic_interval_days (default 1)
-        days:  10            # forecast lead time as days (1 means 24-hour forecast)
-        
-=======
         duration: 1152       # number of days to initialize from, starting from the (year, mon, day) above
                              # duration should be divisible by the number of GPUs 
                              # (e.g., duration: 384 for 365-day rollout using 32 GPUs)
@@ -523,7 +514,6 @@
         ic_interval_days: 1   # spacing between init days. defaults to 1 total number of ICs will be duration // ic_interval_days
         days: 10             # forecast lead time as days (1 means 24-hour forecast)
 
->>>>>>> 74c26384
     # saved variables (rollout_to_netcdf.yml)
     # save_vars: [] will save ALL variables
     # remove save_vars from config will save ALL variables
