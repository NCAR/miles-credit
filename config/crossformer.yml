save_loc: "/glade/work/schreck/repos/global/miles-credit/results/crossformer/"
seed: 1000

data:
    variables: ['U','V','T','Q']
    surface_variables: ['SP','t2m','V500','U500','T500','Z500','Q500']
    save_loc: '/glade/derecho/scratch/schreck/STAGING/TOTAL_*'
    mean_path: '/glade/derecho/scratch/schreck/STAGING/All_2010_staged.mean.Lev.SLO.nc'
    std_path: '/glade/derecho/scratch/schreck/STAGING/All_2010_staged.std.Lev.SLO.nc'
    history_len: 2 
    forecast_len: 0
    valid_history_len: 2
    valid_forecast_len: 0
    time_step: 1
    
trainer:
    mode: none # none, ddp, fsdp
    train_batch_size: 4
    valid_batch_size: 4
    batches_per_epoch: 0 # Set to 0 to use len(dataloader)
    valid_batches_per_epoch: 100
    learning_rate: 5.0e-04
    weight_decay: 1.0e-05
    start_epoch: 0
    epochs: 1
    amp: False
    grad_accum_every: 1
    grad_max_norm: 1.0
    thread_workers: 0
    valid_thread_workers: 0
    stopping_patience: 50
    teacher_forcing_ratio: 0.5 #0.9886539666794065
    stop_rollout: 0.9
    load_weights: False
    load_optimizer: False
    use_scheduler: False
    #scheduler: {'scheduler_type': 'cosine-annealing', first_cycle_steps: 500, cycle_mult: 6.0, max_lr: 5.0e-04, min_lr: 5.0e-07, warmup_steps: 499, gamma: 0.7}
    # scheduler: {scheduler_type: plateau, mode: min, factor: 0.1, patience: 5, cooldown: 2, min_lr: 1e-6, epsilon: 1e-8, verbose: true, threshold: 1e-4}
    scheduler: {'scheduler_type': 'lambda'}
  
model:
    type: "crossformer"
    image_height: 640    # Image height (default: 640)
    patch_height: 2      # Patch height (default: 2)
    image_width: 1280    # Image width (default: 1280)
    patch_width: 2       # Patch width (default: 2)
    levels: 15           # Number of levels (default: 15)
    frames: 2            # Number of frames (default: 2)
    frame_patch_size: 2  # Frame patch size (default: 2)
    channels: 4          # Channels (default: 4)
    surface_channels: 7  # Surface channels (default: 7)
    dim: [64, 128, 256, 512]              # Dimensionality of each layer (default: [64, 128, 256, 512])
    depth: [2, 2, 8, 2]                    # Depth of each layer (default: [2, 2, 8, 2])
    global_window_size: [10, 5, 2, 1]      # Global window size for each layer (default: [10, 5, 2, 1])
    local_window_size: 10                  # Local window size (default: 10)
    cross_embed_kernel_sizes:             # Kernel sizes for cross-embedding (default: [[4, 8, 16, 32], [2, 4], [2, 4], [2, 4]])
    - [4, 8, 16, 32]
    - [2, 4]
    - [2, 4]
    - [2, 4]
    cross_embed_strides: [4, 2, 2, 2]     # Strides for cross-embedding (default: [4, 2, 2, 2])
    attn_dropout: 0.                      # Dropout probability for attention layers (default: 0.0)
    ff_dropout: 0.                        # Dropout probability for feed-forward layers (default: 0.0)

    
loss: 
    training_loss: "mse"
    use_vgg: False
    use_power_loss: True # use either power or spectral loss
    use_spectral_loss: False
    spectral_wavenum_init: 20
    spectral_lambda_reg: 0.1 # power loss is order of 1e1 (usually between 1-10)
    use_latitude_weights: True
    latitude_weights: "/glade/u/home/wchapman/MLWPS/DataLoader/static_variables_ERA5_zhght.nc"
    use_variable_weights: False
    variable_weights:
        U: [0.132, 0.123, 0.113, 0.104, 0.095, 0.085, 0.076, 0.067, 0.057, 0.048, 0.039, 0.029, 0.02 , 0.011, 0.005]
        V: [0.132, 0.123, 0.113, 0.104, 0.095, 0.085, 0.076, 0.067, 0.057, 0.048, 0.039, 0.029, 0.02 , 0.011, 0.005]
        T: [0.132, 0.123, 0.113, 0.104, 0.095, 0.085, 0.076, 0.067, 0.057, 0.048, 0.039, 0.029, 0.02 , 0.011, 0.005]
        Q: [0.132, 0.123, 0.113, 0.104, 0.095, 0.085, 0.076, 0.067, 0.057, 0.048, 0.039, 0.029, 0.02 , 0.011, 0.005]
        SP: 0.1
        t2m: 1.0
        V500: 0.1
        U500: 0.1
        T500: 0.1
        Z500: 0.1
        Q500: 0.1

predict:
    forecasts: [
        #["1989-12-31 00:00:00", "1990-01-02 00:00:00"],
        ["2018-06-01 00:00:00", "2018-06-01 02:00:00"]
    ]
    use_laplace_filter: True
    save_format: "nc"

visualization:
    sigma_level_visualize:
        variable_keys: ['U','V','T','Q']  # variable keys as defined in **[data][variables][...]**
        visualize_levels: [5, 10,]     # sigma levels (by their indices) to visualize 
        variable_names: ['U wind [m/s]', # the name of each variable
                         'V wind [m/s]', # must be consistent with **variable_indices**
                         'Air temperature [$^\circ$K]',
                         'Specific humidity [kg/kg]']
        variable_factors: [1, 1, 1, 1]
        variable_range: [auto, auto, auto, auto] # use auto or provide a list of [min_var, max_var]; it applies to all levels
        colormaps: ['Spectral_r', 'Spectral_r', 'viridis_plasma', 'YlGn']
        file_name_prefix: 'global_sigma'
    diagnostic_variable_visualize:
        variable_keys: ['V500', 'U500','T500','Z500','Q500']
        visualize_levels: ['none', 'none', 'none', 'none', 'none'] # none for single level variables
        variable_names: ['500 hPa V Wind [m/s]', 
                         '500 hPa U Wind [m/s]',
                         '500 hPa Air temperature [$^\circ$K]',
                         '500 hPa Geopotential Height [km]',
                         '500 hPa Specific humidity [kg/kg]']
        variable_factors: [1, 1, 1, 0.001, 1]
        variable_range: [auto, auto, [220, 300], [50, 60], auto]
        colormaps: ['Spectral_r', 'Spectral_r', 'viridis_plasma', 'Spectral_r', 'YlGn']
        file_name_prefix: 'global_diagnostics'
    surface_visualize:
        variable_keys: ['SP','t2m']
        visualize_levels: ['none', 'none']
        variable_names: ['Surface Pressure [hPa]', 
                         '2-m Air Temperature [$^\circ$K]']
        variable_factors: [0.01, 1]
        variable_range: [[650, 1100], [200, 350]]
        colormaps: ['Spectral', 'viridis_plasma',]
        file_name_prefix: 'global_surface'
    map_projection: 'EckertIII' # PlateCarree, LambertCylindrical, Miller, EckertIII, Mollweide, Robinson
    save_options: {'dpi':250, 
                   'orientation':'portrait', 
                   'bbox_inches':'tight', 
                   'pad_inches':0.1, 
                   'transparent':False,
                   'format':'png'}
    video_format: 'mp4' # gif, mp4, none
<<<<<<< HEAD
=======

>>>>>>> 1a8e9c4c

pbs: #derecho
    conda: "holodec"
    project: "NAML0001"
    job_name: "fuxi"
    walltime: "24:00:00"
    nodes: 8
    ncpus: 64
    ngpus: 4
    mem: '480GB'
    queue: 'preempt'
    
# pbs: # casper
#     conda: "/glade/work/schreck/miniconda3/envs/evidential"
#     job_name: 'latlon'
#     nodes: 1
#     ncpus: 8
#     ngpus: 1
#     mem: '128GB'
#     walltime: '12:00:00'
#     gpu_type: 'a100'
#     cpu_type: 'milan'
#     project: 'NAML0001'
#     queue: 'casper'<|MERGE_RESOLUTION|>--- conflicted
+++ resolved
@@ -1,4 +1,4 @@
-save_loc: "/glade/work/schreck/repos/global/miles-credit/results/crossformer/"
+save_loc: "/glade/work/$USER/repos/global/miles-credit/results/crossformer/"
 seed: 1000
 
 data:
@@ -135,10 +135,7 @@
                    'transparent':False,
                    'format':'png'}
     video_format: 'mp4' # gif, mp4, none
-<<<<<<< HEAD
-=======
 
->>>>>>> 1a8e9c4c
 
 pbs: #derecho
     conda: "holodec"
