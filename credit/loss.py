--- conflicted
+++ resolved
@@ -341,7 +341,6 @@
         magnitudes = torch.real(f_k * torch.conj(f_k)) * mult_by_two
         # (B, C, t, lat, coeffs)
         return magnitudes
-<<<<<<< HEAD
 
 
 def latitude_weights(conf):
@@ -354,8 +353,6 @@
     Args:
         conf (dict): Configuration dictionary containing the 
             path to the latitude weights file.
-=======
->>>>>>> 2302d463
 
     Returns:
         torch.Tensor: A 2D tensor of weights with dimensions 
@@ -366,29 +363,6 @@
     lat = torch.from_numpy(ds["latitude"].values).float()
     lon_dim = ds["longitude"].shape[0]
 
-<<<<<<< HEAD
-=======
-def latitude_weights(conf):
-    """Calculate latitude-based weights for loss function.
-    This function calculates weights based on latitude values 
-    to be used in loss functions for geospatial data. The weights 
-    are derived from the cosine of the latitude and normalized 
-    by their mean.
-
-    Args:
-        conf (dict): Configuration dictionary containing the 
-            path to the latitude weights file.
-
-    Returns:
-        torch.Tensor: A 2D tensor of weights with dimensions 
-            corresponding to latitude and longitude.
-    """
-    # Open the dataset and extract latitude and longitude information
-    ds = xr.open_dataset(conf["loss"]["latitude_weights"])
-    lat = torch.from_numpy(ds["latitude"].values).float()
-    lon_dim = ds["longitude"].shape[0]
-
->>>>>>> 2302d463
     # Calculate weights using PyTorch operations
     weights = torch.cos(torch.deg2rad(lat))
     weights = weights / weights.mean()
@@ -489,11 +463,7 @@
 
         self.lat_weights = None
         if conf["loss"]["use_latitude_weights"]:
-<<<<<<< HEAD
-            logger.info("Using latititude weights in loss calculations")
-=======
             logger.info("Using latitude weights in loss calculations")
->>>>>>> 2302d463
             self.lat_weights = latitude_weights(conf)[:, 10].unsqueeze(0).unsqueeze(-1)
 
         self.var_weights = None
@@ -549,15 +519,9 @@
 
             if self.var_weights is not None:
                 var_loss *= self.var_weights[i].to(target.device)
-<<<<<<< HEAD
 
             loss_dict[f"loss_{var}"] = var_loss.mean()
 
-=======
-
-            loss_dict[f"loss_{var}"] = var_loss.mean()
-
->>>>>>> 2302d463
         loss = torch.mean(torch.stack(list(loss_dict.values())))
 
         # Add the spectral loss
