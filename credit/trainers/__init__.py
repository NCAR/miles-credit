--- conflicted
+++ resolved
@@ -41,13 +41,10 @@
     ),
     "ic-opt": (TrainerIC, "Loading an initial condition optimizer training class"),
     "conus404": (Trainer404, "Loading a standard trainer for the CONUS404 dataset."),
-<<<<<<< HEAD
     "standard-les": (TrainerLES, "Loading a single-step LES trainer"),
     "standard-wrf": (TrainerWRF, "Loading a single-step WRF trainer"),
     "multi-step-wrf": (TrainerWRF_Multi, "Loading a multi-step WRF trainer"),
-=======
     "samudra": (TrainerSamudra, "Loading a single or multi-step trainer for the Samudra OM4 dataset that uses gradient accumulation on forecast lengths > 1.")
->>>>>>> 48e4c4bc
 }
 
 
