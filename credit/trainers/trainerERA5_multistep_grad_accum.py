import gc
import logging
from collections import defaultdict

import numpy as np
import torch
import torch.distributed as dist
import torch.fft
import tqdm
from torch.cuda.amp import autocast
from torch.utils.data import IterableDataset
from credit.scheduler import update_on_batch
from credit.trainers.utils import cycle, accum_log
from credit.trainers.base_trainer import BaseTrainer
from credit.data import concat_and_reshape, reshape_only
import optuna

import os
import pandas as pd
import torch
from credit.models.checkpoint import TorchFSDPCheckpointIO
from credit.scheduler import update_on_epoch
from credit.trainers.utils import cleanup
from credit.postblock import GlobalMassFixer, GlobalWaterFixer, GlobalEnergyFixer

logger = logging.getLogger(__name__)


class Trainer(BaseTrainer):
    """
    Trainer class for handling the training, validation, and checkpointing of models.

    This class is responsible for executing the training loop, validating the model
    on a separate dataset, and managing checkpoints during training. It supports
    both single-GPU and distributed (FSDP, DDP) training.

    Attributes:
        model (torch.nn.Module): The model to be trained.
        rank (int): The rank of the process in distributed training.
        module (bool): If True, use model with module parallelism (default: False).

    Methods:
        train_one_epoch(epoch, conf, trainloader, optimizer, criterion, scaler,
                        scheduler, metrics):
            Perform training for one epoch and return training metrics.

        validate(epoch, conf, valid_loader, criterion, metrics):
            Validate the model on the validation dataset and return validation metrics.

        fit_deprecated(conf, train_loader, valid_loader, optimizer, train_criterion,
                       valid_criterion, scaler, scheduler, metrics, trial=False):
            Perform the full training loop across multiple epochs, including validation
            and checkpointing.
    """

    def __init__(self, model: torch.nn.Module, rank: int, module: bool = False):
        super().__init__(model, rank, module)
        # Add any additional initialization if needed
        logger.info("Loading a multi-step trainer class")

    # Training function.
    def train_one_epoch(
        self, epoch, conf, trainloader, optimizer, criterion, scaler, scheduler, metrics
    ):
        """
        Trains the model for one epoch.

        Args:
            epoch (int): Current epoch number.
            conf (dict): Configuration dictionary containing training settings.
            trainloader (DataLoader): DataLoader for the training dataset.
            optimizer (torch.optim.Optimizer): Optimizer used for training.
            criterion (callable): Loss function used for training.
            scaler (torch.cuda.amp.GradScaler): Gradient scaler for mixed precision training.
            scheduler (torch.optim.lr_scheduler._LRScheduler): Learning rate scheduler.
            metrics (callable): Function to compute metrics for evaluation.

        Returns:
            dict: Dictionary containing training metrics and loss for the epoch.
        """

        batches_per_epoch = conf["trainer"]["batches_per_epoch"]
        grad_max_norm = conf["trainer"]["grad_max_norm"]
        amp = conf["trainer"]["amp"]
        distributed = True if conf["trainer"]["mode"] in ["fsdp", "ddp"] else False
        forecast_length = conf["data"]["forecast_len"]

        # number of diagnostic variables
        varnum_diag = len(conf["data"]["diagnostic_variables"])

        # number of dynamic forcing + forcing + static
        static_dim_size = (
            len(conf["data"]["dynamic_forcing_variables"])
            + len(conf["data"]["forcing_variables"])
            + len(conf["data"]["static_variables"])
        )

        # [Optional] Use the config option to set when to backprop
        if "backprop_on_timestep" in conf["data"]:
            backprop_on_timestep = conf["data"]["backprop_on_timestep"]
        else:
            # If not specified in config, use the range 1 to forecast_len
            backprop_on_timestep = list(range(0, conf["data"]["forecast_len"] + 1 + 1))

        assert (
            forecast_length <= backprop_on_timestep[-1]
        ), f"forecast_length ({forecast_length + 1}) must not exceed the max value in backprop_on_timestep {backprop_on_timestep}"

        # update the learning rate if epoch-by-epoch updates that dont depend on a metric
        if (
            conf["trainer"]["use_scheduler"]
            and conf["trainer"]["scheduler"]["scheduler_type"] == "lambda"
        ):
            scheduler.step()

        # ------------------------------------------------------- #
        # clamp to remove outliers
        if conf["data"]["data_clamp"] is None:
            flag_clamp = False
        else:
            flag_clamp = True
            clamp_min = float(conf["data"]["data_clamp"][0])
            clamp_max = float(conf["data"]["data_clamp"][1])

        # ====================================================== #
        # postblock opts outside of model
        post_conf = conf["model"]["post_conf"]
        flag_mass_conserve = False
        flag_water_conserve = False
        flag_energy_conserve = False

        if post_conf["activate"]:
            if post_conf["global_mass_fixer"]["activate"]:
                if post_conf["global_mass_fixer"]["activate_outside_model"]:
                    logger.info("Activate GlobalMassFixer outside of model")
                    flag_mass_conserve = True
                    opt_mass = GlobalMassFixer(post_conf)

            if post_conf["global_water_fixer"]["activate"]:
                if post_conf["global_water_fixer"]["activate_outside_model"]:
                    logger.info("Activate GlobalWaterFixer outside of model")
                    flag_water_conserve = True
                    opt_water = GlobalWaterFixer(post_conf)

            if post_conf["global_energy_fixer"]["activate"]:
                if post_conf["global_energy_fixer"]["activate_outside_model"]:
                    logger.info("Activate GlobalEnergyFixer outside of model")
                    flag_energy_conserve = True
                    opt_energy = GlobalEnergyFixer(post_conf)
        # ====================================================== #

        # set up a custom tqdm
        if not isinstance(trainloader.dataset, IterableDataset):
            # Check if the dataset has its own batches_per_epoch method
            if hasattr(trainloader.dataset, "batches_per_epoch"):
                dataset_batches_per_epoch = trainloader.dataset.batches_per_epoch()
            else:
                dataset_batches_per_epoch = len(trainloader)
            # Use the user-given number if not larger than the dataset
            batches_per_epoch = (
                batches_per_epoch
                if 0 < batches_per_epoch < dataset_batches_per_epoch
                else dataset_batches_per_epoch
            )

        batch_group_generator = tqdm.tqdm(
            range(batches_per_epoch), total=batches_per_epoch, leave=True
        )

        self.model.train()

        dl = cycle(trainloader)

        results_dict = defaultdict(list)

        for steps in range(batches_per_epoch):
            logs = {}
            loss = 0
            stop_forecast = False
            y_pred = None  # Place holder that gets updated after first roll-out

            with autocast(enabled=amp):
                while not stop_forecast:
                    batch = next(dl)

                    for i, forecast_step in enumerate(batch["forecast_step"]):
                        # if self.rank == 0:
                        #     logger.info(f"i: {i}, forecast_step: {forecast_step}")
                        if forecast_step == 1:
                            # Initialize x and x_surf with the first time step
                            if "x_surf" in batch:
                                # combine x and x_surf
                                # input: (batch_num, time, var, level, lat, lon), (batch_num, time, var, lat, lon)
                                # output: (batch_num, var, time, lat, lon), 'x' first and then 'x_surf'
                                x = concat_and_reshape(batch["x"], batch["x_surf"]).to(
                                    self.device
                                )  # .float()
                            else:
                                # no x_surf
                                x = reshape_only(batch["x"]).to(self.device)  # .float()

                        # add forcing and static variables (regardless of fcst hours)
                        if "x_forcing_static" in batch:
                            # (batch_num, time, var, lat, lon) --> (batch_num, var, time, lat, lon)
                            x_forcing_batch = (
                                batch["x_forcing_static"]
                                .to(self.device)
                                .permute(0, 2, 1, 3, 4)
                            )  # .float()

                            # concat on var dimension
                            x = torch.cat((x, x_forcing_batch), dim=1)

                        # --------------------------------------------- #
                        # clamp
                        if flag_clamp:
                            x = torch.clamp(x, min=clamp_min, max=clamp_max)

                        # predict with the model
                        y_pred = self.model(x)

                        # ============================================= #
                        # postblock opts outside of model

                        # backup init state
                        if flag_mass_conserve:
                            if forecast_step == 1:
                                x_init = x.clone()

                        # mass conserve using initialization as reference
                        if flag_mass_conserve:
                            input_dict = {"y_pred": y_pred, "x": x_init}
                            input_dict = opt_mass(input_dict)
                            y_pred = input_dict["y_pred"]

                        # water conserve use previous step output as reference
                        if flag_water_conserve:
                            input_dict = {"y_pred": y_pred, "x": x}
                            input_dict = opt_water(input_dict)
                            y_pred = input_dict["y_pred"]

                        # energy conserve use previous step output as reference
                        if flag_energy_conserve:
                            input_dict = {"y_pred": y_pred, "x": x}
                            input_dict = opt_energy(input_dict)
                            y_pred = input_dict["y_pred"]
                        # ============================================= #

                        # only load y-truth data if we intend to backprop (default is every step gets grads computed
                        if forecast_step in backprop_on_timestep:
                            # calculate rolling loss
                            if "y_surf" in batch:
                                y = concat_and_reshape(batch["y"], batch["y_surf"]).to(
                                    self.device
                                )
                            else:
                                y = reshape_only(batch["y"]).to(self.device)

                            if "y_diag" in batch:
                                # (batch_num, time, var, lat, lon) --> (batch_num, var, time, lat, lon)
                                y_diag_batch = (
                                    batch["y_diag"]
                                    .to(self.device)
                                    .permute(0, 2, 1, 3, 4)
                                )  # .float()

                                # concat on var dimension
                                y = torch.cat((y, y_diag_batch), dim=1)

                            # --------------------------------------------- #
                            # clamp
                            if flag_clamp:
                                y = torch.clamp(y, min=clamp_min, max=clamp_max)

                            loss = criterion(y.to(y_pred.dtype), y_pred).mean()

                            # track the loss
                            accum_log(logs, {"loss": loss.item()})

                            # compute gradients
                            scaler.scale(loss).backward()

                        if distributed:
                            torch.distributed.barrier()

                        # stop after X steps
                        stop_forecast = batch["stop_forecast"][i]

                        # step-in-step-out
                        if x.shape[2] == 1:
                            # cut diagnostic vars from y_pred, they are not inputs
                            if "y_diag" in batch:
                                x = y_pred[:, :-varnum_diag, ...].detach()
                            else:
                                x = y_pred.detach()

                        # multi-step in
                        else:
                            # static channels will get updated on next pass

                            if static_dim_size == 0:
                                x_detach = x[:, :, 1:, ...].detach()
                            else:
                                x_detach = x[:, :-static_dim_size, 1:, ...].detach()

                            # cut diagnostic vars from y_pred, they are not inputs
                            if "y_diag" in batch:
                                x = torch.cat(
                                    [x_detach, y_pred[:, :-varnum_diag, ...].detach()],
                                    dim=2,
                                )
                            else:
                                x = torch.cat([x_detach, y_pred.detach()], dim=2)

                    if stop_forecast:
                        break

                # scale, accumulate, backward

                if distributed:
                    torch.distributed.barrier()
<<<<<<< HEAD

                # apply gradient clipping if the config val is not None
                if grad_max_norm is not None:
                    torch.nn.utils.clip_grad_norm_(
                        self.model.parameters(), max_norm=grad_max_norm
                    )

=======
                    
                scaler.unscale_(optimizer)
                torch.nn.utils.clip_grad_norm_(self.model.parameters(), max_norm=grad_max_norm)
>>>>>>> 098b578c
                scaler.step(optimizer)
                scaler.update()
                optimizer.zero_grad()

            # Metrics
            # metrics_dict = metrics(y_pred.float(), y.float())
            metrics_dict = metrics(y_pred, y)
            for name, value in metrics_dict.items():
                value = torch.Tensor([value]).cuda(self.device, non_blocking=True)
                if distributed:
                    dist.all_reduce(value, dist.ReduceOp.AVG, async_op=False)
                results_dict[f"train_{name}"].append(value[0].item())

            batch_loss = torch.Tensor([logs["loss"]]).cuda(self.device)
            if distributed:
                dist.all_reduce(batch_loss, dist.ReduceOp.AVG, async_op=False)
            results_dict["train_loss"].append(batch_loss[0].item())
            results_dict["train_forecast_len"].append(forecast_length + 1)

            if not np.isfinite(np.mean(results_dict["train_loss"])):
                print(
                    results_dict["train_loss"],
                    batch["x"].shape,
                    batch["y"].shape,
                    batch["index"],
                )
                try:
                    raise optuna.TrialPruned()
                except Exception as E:
                    raise E

            # agg the results
            to_print = "Epoch: {} train_loss: {:.6f} train_acc: {:.6f} train_mae: {:.6f} forecast_len: {:.6f}".format(
                epoch,
                np.mean(results_dict["train_loss"]),
                np.mean(results_dict["train_acc"]),
                np.mean(results_dict["train_mae"]),
                forecast_length + 1,
            )
            to_print += " lr: {:.12f}".format(optimizer.param_groups[0]["lr"])
            if self.rank == 0:
                batch_group_generator.update(1)
                batch_group_generator.set_description(to_print)

            if (
                conf["trainer"]["use_scheduler"]
                and conf["trainer"]["scheduler"]["scheduler_type"] in update_on_batch
            ):
                scheduler.step()

        #  Shutdown the progbar
        batch_group_generator.close()

        # clear the cached memory from the gpu
        torch.cuda.empty_cache()
        gc.collect()

        return results_dict

    def validate(self, epoch, conf, valid_loader, criterion, metrics):
        """
        Validates the model on the validation dataset.

        Args:
            epoch (int): Current epoch number.
            conf (dict): Configuration dictionary containing validation settings.
            valid_loader (DataLoader): DataLoader for the validation dataset.
            criterion (callable): Loss function used for validation.
            metrics (callable): Function to compute metrics for evaluation.

        Returns:
            dict: Dictionary containing validation metrics and loss for the epoch.
        """

        self.model.eval()

        # number of diagnostic variables
        varnum_diag = len(conf["data"]["diagnostic_variables"])

        # number of dynamic forcing + forcing + static
        static_dim_size = (
            len(conf["data"]["dynamic_forcing_variables"])
            + len(conf["data"]["forcing_variables"])
            + len(conf["data"]["static_variables"])
        )

        valid_batches_per_epoch = conf["trainer"]["valid_batches_per_epoch"]
        history_len = (
            conf["data"]["valid_history_len"]
            if "valid_history_len" in conf["data"]
            else conf["history_len"]
        )
        forecast_len = (
            conf["data"]["valid_forecast_len"]
            if "valid_forecast_len" in conf["data"]
            else conf["forecast_len"]
        )
        distributed = True if conf["trainer"]["mode"] in ["fsdp", "ddp"] else False

        results_dict = defaultdict(list)

        # set up a custom tqdm
        if isinstance(valid_loader.dataset, IterableDataset):
            valid_batches_per_epoch = valid_batches_per_epoch
        else:
            valid_batches_per_epoch = (
                valid_batches_per_epoch
                if 0 < valid_batches_per_epoch < len(valid_loader)
                else len(valid_loader)
            )

        # ------------------------------------------------------- #
        # clamp to remove outliers
        if conf["data"]["data_clamp"] is None:
            flag_clamp = False
        else:
            flag_clamp = True
            clamp_min = float(conf["data"]["data_clamp"][0])
            clamp_max = float(conf["data"]["data_clamp"][1])

        # ====================================================== #
        # postblock opts outside of model
        post_conf = conf["model"]["post_conf"]
        flag_mass_conserve = False
        flag_water_conserve = False
        flag_energy_conserve = False

        if post_conf["activate"]:
            if post_conf["global_mass_fixer"]["activate"]:
                if post_conf["global_mass_fixer"]["activate_outside_model"]:
                    logger.info("Activate GlobalMassFixer outside of model")
                    flag_mass_conserve = True
                    opt_mass = GlobalMassFixer(post_conf)

            if post_conf["global_water_fixer"]["activate"]:
                if post_conf["global_water_fixer"]["activate_outside_model"]:
                    logger.info("Activate GlobalWaterFixer outside of model")
                    flag_water_conserve = True
                    opt_water = GlobalWaterFixer(post_conf)

            if post_conf["global_energy_fixer"]["activate"]:
                if post_conf["global_energy_fixer"]["activate_outside_model"]:
                    logger.info("Activate GlobalEnergyFixer outside of model")
                    flag_energy_conserve = True
                    opt_energy = GlobalEnergyFixer(post_conf)
        # ====================================================== #

        batch_group_generator = tqdm.tqdm(
            range(valid_batches_per_epoch), total=valid_batches_per_epoch, leave=True
        )

        stop_forecast = False
        with torch.no_grad():
            for k, batch in enumerate(valid_loader):
                y_pred = None  # Place holder that gets updated after first roll-out
                for _, forecast_step in enumerate(batch["forecast_step"]):
                    if forecast_step == 1:
                        # Initialize x and x_surf with the first time step
                        if "x_surf" in batch:
                            # combine x and x_surf
                            # input: (batch_num, time, var, level, lat, lon), (batch_num, time, var, lat, lon)
                            # output: (batch_num, var, time, lat, lon), 'x' first and then 'x_surf'
                            x = concat_and_reshape(batch["x"], batch["x_surf"]).to(
                                self.device
                            )  # .float()
                        else:
                            # no x_surf
                            x = reshape_only(batch["x"]).to(self.device)  # .float()

                    # add forcing and static variables (regardless of fcst hours)
                    if "x_forcing_static" in batch:
                        # (batch_num, time, var, lat, lon) --> (batch_num, var, time, lat, lon)
                        x_forcing_batch = (
                            batch["x_forcing_static"]
                            .to(self.device)
                            .permute(0, 2, 1, 3, 4)
                        )  # .float()

                        # concat on var dimension
                        x = torch.cat((x, x_forcing_batch), dim=1)

                    # --------------------------------------------- #
                    # clamp
                    if flag_clamp:
                        x = torch.clamp(x, min=clamp_min, max=clamp_max)

                    y_pred = self.model(x)

                    # ============================================= #
                    # postblock opts outside of model

                    # backup init state
                    if flag_mass_conserve:
                        if forecast_step == 1:
                            x_init = x.clone()

                    # mass conserve using initialization as reference
                    if flag_mass_conserve:
                        input_dict = {"y_pred": y_pred, "x": x_init}
                        input_dict = opt_mass(input_dict)
                        y_pred = input_dict["y_pred"]

                    # water conserve use previous step output as reference
                    if flag_water_conserve:
                        input_dict = {"y_pred": y_pred, "x": x}
                        input_dict = opt_water(input_dict)
                        y_pred = input_dict["y_pred"]

                    # energy conserve use previous step output as reference
                    if flag_energy_conserve:
                        input_dict = {"y_pred": y_pred, "x": x}
                        input_dict = opt_energy(input_dict)
                        y_pred = input_dict["y_pred"]
                    # ============================================= #

                    # ================================================================================== #
                    # scope of reaching the final forecast_len
                    if forecast_step == (forecast_len + 1):
                        # ----------------------------------------------------------------------- #
                        # creating `y` tensor for loss compute
                        if "y_surf" in batch:
                            y = concat_and_reshape(batch["y"], batch["y_surf"]).to(
                                self.device
                            )
                        else:
                            y = reshape_only(batch["y"]).to(self.device)

                        if "y_diag" in batch:
                            # (batch_num, time, var, lat, lon) --> (batch_num, var, time, lat, lon)
                            y_diag_batch = (
                                batch["y_diag"].to(self.device).permute(0, 2, 1, 3, 4)
                            )  # .float()

                            # concat on var dimension
                            y = torch.cat((y, y_diag_batch), dim=1)

                        # --------------------------------------------- #
                        # clamp
                        if flag_clamp:
                            y = torch.clamp(y, min=clamp_min, max=clamp_max)

                        # ----------------------------------------------------------------------- #
                        # calculate rolling loss
                        loss = criterion(y.to(y_pred.dtype), y_pred).mean()

                        # Metrics
                        # metrics_dict = metrics(y_pred, y.float)
                        metrics_dict = metrics(y_pred.float(), y.float())

                        for name, value in metrics_dict.items():
                            value = torch.Tensor([value]).cuda(
                                self.device, non_blocking=True
                            )

                            if distributed:
                                dist.all_reduce(
                                    value, dist.ReduceOp.AVG, async_op=False
                                )

                            results_dict[f"valid_{name}"].append(value[0].item())

                        stop_forecast = True

                        break

                    # ================================================================================== #
                    # scope of keep rolling out

                    # step-in-step-out
                    elif history_len == 1:
                        # cut diagnostic vars from y_pred, they are not inputs
                        if "y_diag" in batch:
                            x = y_pred[:, :-varnum_diag, ...].detach()
                        else:
                            x = y_pred.detach()

                    # multi-step in
                    else:
                        if static_dim_size == 0:
                            x_detach = x[:, :, 1:, ...].detach()
                        else:
                            x_detach = x[:, :-static_dim_size, 1:, ...].detach()

                        # cut diagnostic vars from y_pred, they are not inputs
                        if "y_diag" in batch:
                            x = torch.cat(
                                [x_detach, y_pred[:, :-varnum_diag, ...].detach()],
                                dim=2,
                            )
                        else:
                            x = torch.cat([x_detach, y_pred.detach()], dim=2)

                if not stop_forecast:
                    continue

                batch_loss = torch.Tensor([loss.item()]).cuda(self.device)

                if distributed:
                    torch.distributed.barrier()

                results_dict["valid_loss"].append(batch_loss[0].item())

                stop_forecast = False

                # print to tqdm
                to_print = "Epoch: {} valid_loss: {:.6f} valid_acc: {:.6f} valid_mae: {:.6f}".format(
                    epoch,
                    np.mean(results_dict["valid_loss"]),
                    np.mean(results_dict["valid_acc"]),
                    np.mean(results_dict["valid_mae"]),
                )
                if self.rank == 0:
                    batch_group_generator.update(1)
                    batch_group_generator.set_description(to_print)

                if k // history_len >= valid_batches_per_epoch and k > 0:
                    break

        # Shutdown the progbar
        batch_group_generator.close()

        # Wait for rank-0 process to save the checkpoint above
        if distributed:
            torch.distributed.barrier()

        # clear the cached memory from the gpu
        torch.cuda.empty_cache()
        gc.collect()

        return results_dict

    def fit_deprecated(
        self,
        conf,
        train_loader,
        valid_loader,
        optimizer,
        train_criterion,
        valid_criterion,
        scaler,
        scheduler,
        metrics,
        trial=False,
    ):
        save_loc = conf["save_loc"]
        start_epoch = conf["trainer"]["start_epoch"]
        epochs = conf["trainer"]["epochs"]
        skip_validation = (
            conf["trainer"]["skip_validation"]
            if "skip_validation" in conf["trainer"]
            else False
        )

        # Reload the results saved in the training csv if continuing to train
        if start_epoch == 0:
            results_dict = defaultdict(list)
            # Set start_epoch to the length of the training log and train for one epoch
            # This is a manual override, you must use train_one_epoch = True
            if (
                "train_one_epoch" in conf["trainer"]
                and conf["trainer"]["train_one_epoch"]
            ):
                epochs = 1
        else:
            results_dict = defaultdict(list)
            saved_results = pd.read_csv(os.path.join(f"{save_loc}", "training_log.csv"))
            # Set start_epoch to the length of the training log and train for one epoch
            # This is a manual override, you must use train_one_epoch = True
            if (
                "train_one_epoch" in conf["trainer"]
                and conf["trainer"]["train_one_epoch"]
            ):
                start_epoch = len(saved_results)
                epochs = start_epoch + 1

            for key in saved_results.columns:
                if key == "index":
                    continue
                results_dict[key] = list(saved_results[key])

        for epoch in range(start_epoch, epochs):
            logger.info(f"Starting epoch {epoch}")

            # set the epoch in the dataset and sampler to ensure distribured randomness is handled correctly
            if hasattr(train_loader, "sampler") and hasattr(
                train_loader.sampler, "set_epoch"
            ):
                train_loader.sampler.set_epoch(epoch)  # Start a new forecast

            if hasattr(train_loader.dataset, "set_epoch"):
                train_loader.dataset.set_epoch(
                    epoch
                )  # Ensure we don't start in the middle of a forecast epoch-over-epoch

            ############
            #
            # Train
            #
            ############

            train_results = self.train_one_epoch(
                epoch,
                conf,
                train_loader,
                optimizer,
                train_criterion,
                scaler,
                scheduler,
                metrics,
            )

            ############
            #
            # Validation
            #
            ############

            if skip_validation:
                valid_results = train_results

            else:
                valid_results = self.validate(
                    epoch, conf, valid_loader, valid_criterion, metrics
                )

            #################
            #
            # Save results
            #
            #################

            # update the learning rate if epoch-by-epoch updates

            if (
                conf["trainer"]["use_scheduler"]
                and conf["trainer"]["scheduler"]["scheduler_type"] in update_on_epoch
            ):
                if conf["trainer"]["scheduler"]["scheduler_type"] == "plateau":
                    scheduler.step(results_dict["valid_acc"][-1])
                else:
                    scheduler.step()

            # Put things into a results dictionary -> dataframe

            results_dict["epoch"].append(epoch)
            for name in ["loss", "acc", "mae"]:
                results_dict[f"train_{name}"].append(
                    np.mean(train_results[f"train_{name}"])
                )
                results_dict[f"valid_{name}"].append(
                    np.mean(valid_results[f"valid_{name}"])
                )
            results_dict["train_forecast_len"].append(
                np.mean(train_results["train_forecast_len"])
            )
            results_dict["lr"].append(optimizer.param_groups[0]["lr"])

            df = pd.DataFrame.from_dict(results_dict).reset_index()

            # Save the dataframe to disk

            if trial:
                df.to_csv(
                    os.path.join(
                        f"{save_loc}",
                        "trial_results",
                        f"training_log_{trial.number}.csv",
                    ),
                    index=False,
                )
            else:
                df.to_csv(os.path.join(f"{save_loc}", "training_log.csv"), index=False)

            ############
            #
            # Checkpoint
            #
            ############

            if not trial:
                if conf["trainer"]["mode"] != "fsdp":
                    if self.rank == 0:
                        # Save the current model

                        logger.info(
                            f"Saving model, optimizer, grad scaler, and learning rate scheduler states to {save_loc}"
                        )

                        state_dict = {
                            "epoch": epoch,
                            "model_state_dict": self.model.state_dict(),
                            "optimizer_state_dict": optimizer.state_dict(),
                            "scheduler_state_dict": scheduler.state_dict()
                            if conf["trainer"]["use_scheduler"]
                            else None,
                            "scaler_state_dict": scaler.state_dict(),
                        }
                        torch.save(state_dict, f"{save_loc}/checkpoint.pt")

                else:
                    logger.info(
                        f"Saving FSDP model, optimizer, grad scaler, and learning rate scheduler states to {save_loc}"
                    )

                    # Initialize the checkpoint I/O handler

                    checkpoint_io = TorchFSDPCheckpointIO()

                    # Save model and optimizer checkpoints

                    checkpoint_io.save_unsharded_model(
                        self.model,
                        os.path.join(save_loc, "model_checkpoint.pt"),
                        gather_dtensor=True,
                        use_safetensors=False,
                        rank=self.rank,
                    )
                    checkpoint_io.save_unsharded_optimizer(
                        optimizer,
                        os.path.join(save_loc, "optimizer_checkpoint.pt"),
                        gather_dtensor=True,
                        rank=self.rank,
                    )

                    # Still need to save the scheduler and scaler states, just in another file for FSDP

                    state_dict = {
                        "epoch": epoch,
                        "scheduler_state_dict": scheduler.state_dict()
                        if conf["trainer"]["use_scheduler"]
                        else None,
                        "scaler_state_dict": scaler.state_dict(),
                    }

                    torch.save(state_dict, os.path.join(save_loc, "checkpoint.pt"))

                # This needs updated!
                # valid_loss = np.mean(valid_results["valid_loss"])
                # # save if this is the best model seen so far
                # if (self.rank == 0) and (np.mean(valid_loss) == min(results_dict["valid_loss"])):
                #     if conf["trainer"]["mode"] == "ddp":
                #         shutil.copy(f"{save_loc}/checkpoint_{self.device}.pt", f"{save_loc}/best_{self.device}.pt")
                #     elif conf["trainer"]["mode"] == "fsdp":
                #         if os.path.exists(f"{save_loc}/best"):
                #             shutil.rmtree(f"{save_loc}/best")
                #         shutil.copytree(f"{save_loc}/checkpoint", f"{save_loc}/best")
                #     else:
                #         shutil.copy(f"{save_loc}/checkpoint.pt", f"{save_loc}/best.pt")

            # clear the cached memory from the gpu
            torch.cuda.empty_cache()
            gc.collect()

            training_metric = "train_loss" if skip_validation else "valid_loss"

            # Stop training if we have not improved after X epochs (stopping patience)
            best_epoch = [
                i
                for i, j in enumerate(results_dict[training_metric])
                if j == min(results_dict[training_metric])
            ][0]
            offset = epoch - best_epoch
            if offset >= conf["trainer"]["stopping_patience"]:
                logger.info(f"Trial {trial.number} is stopping early")
                break

            # Stop training if we get too close to the wall time
            if "stop_after_epoch" in conf["trainer"]:
                if conf["trainer"]["stop_after_epoch"]:
                    break

        training_metric = "train_loss" if skip_validation else "valid_loss"

        best_epoch = [
            i
            for i, j in enumerate(results_dict[training_metric])
            if j == min(results_dict[training_metric])
        ][0]

        result = {k: v[best_epoch] for k, v in results_dict.items()}

        if conf["trainer"]["mode"] in ["fsdp", "ddp"]:
            cleanup()

        return result<|MERGE_RESOLUTION|>--- conflicted
+++ resolved
@@ -319,19 +319,11 @@
 
                 if distributed:
                     torch.distributed.barrier()
-<<<<<<< HEAD
-
-                # apply gradient clipping if the config val is not None
+
                 if grad_max_norm is not None:
-                    torch.nn.utils.clip_grad_norm_(
-                        self.model.parameters(), max_norm=grad_max_norm
-                    )
-
-=======
-                    
-                scaler.unscale_(optimizer)
-                torch.nn.utils.clip_grad_norm_(self.model.parameters(), max_norm=grad_max_norm)
->>>>>>> 098b578c
+                    scaler.unscale_(optimizer)
+                    torch.nn.utils.clip_grad_norm_(self.model.parameters(), max_norm=grad_max_norm)
+        
                 scaler.step(optimizer)
                 scaler.update()
                 optimizer.zero_grad()
