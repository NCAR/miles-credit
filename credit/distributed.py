import torch.distributed as dist
import torch.nn as nn
import numpy as np
import socket
import torch
import sys
import os

from torch.distributed.fsdp.fully_sharded_data_parallel import (
    MixedPrecision,
    CPUOffload,
)
from torch.distributed.fsdp.wrap import (
    transformer_auto_wrap_policy,
    size_based_auto_wrap_policy,
)
from torch.distributed.algorithms._checkpoint.checkpoint_wrapper import (
    checkpoint_wrapper,
    CheckpointImpl,
    apply_activation_checkpointing,
)
from credit.models.checkpoint import TorchFSDPModel
from credit.models import load_fsdp_or_checkpoint_policy
from torch.nn.parallel import DistributedDataParallel as DDP
from credit.mixed_precision import parse_dtype
import functools
import logging


def setup(rank, world_size, mode, backend="nccl"):
    """Initializes the distributed process group.

    Args:
        rank (int): The rank of the process within the distributed setup.
        world_size (int): The total number of processes in the distributed setup.
        mode (str): The mode of operation (e.g., 'fsdp', 'ddp').
        backend (str, optional): The backend to use for distributed training. Defaults to 'nccl'.
    """

    logging.info(
        f"Running {mode.upper()} on rank {rank} with world_size {world_size} using {backend}."
    )
    dist.init_process_group(backend, rank=rank, world_size=world_size)


def get_rank_info(trainer_mode):
    """Gets rank and size information for distributed training.

    Args:
        trainer_mode (str): The mode of training (e.g., 'fsdp', 'ddp').

    Returns:
        tuple: A tuple containing LOCAL_RANK (int), WORLD_RANK (int), and WORLD_SIZE (int).
    """

    if trainer_mode in ["fsdp", "ddp"]:
        try:
            from mpi4py import MPI

            comm = MPI.COMM_WORLD
            shmem_comm = comm.Split_type(MPI.COMM_TYPE_SHARED)

            LOCAL_RANK = shmem_comm.Get_rank()
            WORLD_SIZE = comm.Get_size()
            WORLD_RANK = comm.Get_rank()

        except Exception:
            if "LOCAL_RANK" in os.environ:
                # Environment variables set by torch.distributed.launch or torchrun
                LOCAL_RANK = int(os.environ["LOCAL_RANK"])
                WORLD_SIZE = int(os.environ["WORLD_SIZE"])
                WORLD_RANK = int(os.environ["RANK"])
            elif "OMPI_COMM_WORLD_LOCAL_RANK" in os.environ:
                # Environment variables set by mpirun
                LOCAL_RANK = int(os.environ["OMPI_COMM_WORLD_LOCAL_RANK"])
                WORLD_SIZE = int(os.environ["OMPI_COMM_WORLD_SIZE"])
                WORLD_RANK = int(os.environ["OMPI_COMM_WORLD_RANK"])
            elif "PMI_RANK" in os.environ:
                # Environment variables set by cray-mpich
                LOCAL_RANK = int(os.environ["PMI_LOCAL_RANK"])
                WORLD_SIZE = int(os.environ["PMI_SIZE"])
                WORLD_RANK = int(os.environ["PMI_RANK"])
            else:
                sys.exit(
                    "Can't find the environment variables for local rank. "
                    "If you are on casper you'll want to use torchrun for now."
                )

        # Set MASTER_ADDR and MASTER_PORT if not already set
        if "MASTER_ADDR" not in os.environ:
            os.environ["MASTER_ADDR"] = socket.gethostbyname(socket.gethostname())
        if "MASTER_PORT" not in os.environ:
            os.environ["MASTER_PORT"] = str(np.random.randint(1000, 8000))
    else:
        LOCAL_RANK = 0
        WORLD_RANK = 0
        WORLD_SIZE = 1

    return LOCAL_RANK, WORLD_RANK, WORLD_SIZE


def should_not_checkpoint(module):
    exclude_types = (
        # Regularization & Normalization
        nn.Dropout,
        nn.BatchNorm1d,
        nn.BatchNorm2d,
        nn.BatchNorm3d,
        nn.LayerNorm,
        # Activations (stateless, cheap to recompute)
        nn.ReLU,
        nn.GELU,
        nn.SiLU,
        nn.Sigmoid,
        nn.Tanh,
        # Pooling (lightweight, no significant memory savings)
        nn.MaxPool1d,
        nn.MaxPool2d,
        nn.MaxPool3d,
        nn.AvgPool1d,
        nn.AvgPool2d,
        nn.AvgPool3d,
        nn.AdaptiveMaxPool1d,
        nn.AdaptiveMaxPool2d,
        nn.AdaptiveMaxPool3d,
        nn.AdaptiveAvgPool1d,
        nn.AdaptiveAvgPool2d,
        nn.AdaptiveAvgPool3d,
        # Embeddings (usually large but don’t require recomputation)
        nn.Embedding,
        # Identity & Reshaping (no computation)
        nn.Identity,
        nn.Flatten,
    )
    return isinstance(module, exclude_types)


def distributed_model_wrapper(conf, neural_network, device):
    """Wraps the neural network model for distributed training.

    Args:
        conf (dict): The configuration dictionary containing training settings.
        neural_network (torch.nn.Module): The neural network model to be wrapped.
        device (torch.device): The device on which the model will be trained.

    Returns:
        torch.nn.Module: The wrapped model ready for distributed training.
    """

    # convert $USER to the actual user name
    conf["save_loc"] = os.path.expandvars(conf["save_loc"])

    mode = conf["trainer"]["mode"]

    activation_checkpoint = (
        conf["trainer"]["activation_checkpoint"]
        if "activation_checkpoint" in conf["trainer"]
        else False
    )
    checkpoint_all_layers = conf["trainer"].get("checkpoint_all_layers", False)

    # Configure FSDP layers for paralle policies AND/OR activation checkpointing
    # in either DDP or FSDP
    if mode == "fsdp" or activation_checkpoint:
        transformer_layers_cls = load_fsdp_or_checkpoint_policy(conf)

    # logger announcement
    if activation_checkpoint:
        logging.info(f"Activation checkpointing on {mode}: {activation_checkpoint}")
        if checkpoint_all_layers:
            logging.info("Checkpointing all available layers in your model")
            logging.warning(
                "This may cause performance degredation -- consider supplying a list to checkpoint"
            )
        else:
            logging.info(f"Checkpointing custom layers {transformer_layers_cls}")

    # FSDP polices
    if conf["trainer"]["mode"] == "fsdp":
        # Define the sharding policies
        auto_wrap_policy1 = functools.partial(
            transformer_auto_wrap_policy, transformer_layer_cls=transformer_layers_cls
        )

        auto_wrap_policy2 = functools.partial(
            size_based_auto_wrap_policy, min_num_params=100_000
        )

        def combined_auto_wrap_policy(module, recurse, nonwrapped_numel):
            # Define a new policy that combines policies
            p1 = auto_wrap_policy1(module, recurse, nonwrapped_numel)
            p2 = auto_wrap_policy2(module, recurse, nonwrapped_numel)
            return p1 or p2

        # Mixed precision

        use_mixed_precision = (
            conf["trainer"]["use_mixed_precision"]
            if "use_mixed_precision" in conf["trainer"]
            else False
        )

        logging.info(f"Using mixed_precision: {use_mixed_precision}")

        if use_mixed_precision:
            for key, val in conf["trainer"]["mixed_precision"].items():
                conf["trainer"]["mixed_precision"][key] = parse_dtype(val)
            mixed_precision_policy = MixedPrecision(
                **conf["trainer"]["mixed_precision"]
            )
        else:
            mixed_precision_policy = None

        # CPU offloading

        cpu_offload = (
            conf["trainer"]["cpu_offload"]
            if "cpu_offload" in conf["trainer"]
            else False
        )

        logging.info(f"Using CPU offloading: {cpu_offload}")

        # FSDP module

        model = TorchFSDPModel(
            neural_network,
            use_orig_params=True,
            auto_wrap_policy=combined_auto_wrap_policy,
            mixed_precision=mixed_precision_policy,
            cpu_offload=CPUOffload(offload_params=cpu_offload),
        )

    elif conf["trainer"]["mode"] == "ddp":
        model = DDP(neural_network, device_ids=[device], find_unused_parameters=True) 

    else:
        model = neural_network

    if activation_checkpoint:
        # https://pytorch.org/blog/efficient-large-scale-training-with-pytorch/

        non_reentrant_wrapper = functools.partial(
            checkpoint_wrapper,
            checkpoint_impl=CheckpointImpl.NO_REENTRANT,
        )

        if checkpoint_all_layers:
            check_fn = lambda submodule: not should_not_checkpoint(submodule)
        else:
            check_fn = lambda submodule: any(
                isinstance(submodule, cls) for cls in transformer_layers_cls
            )

        apply_activation_checkpointing(
            model, checkpoint_wrapper_fn=non_reentrant_wrapper, check_fn=check_fn
        )
<<<<<<< HEAD
    if conf["trainer"]["mode"] in ["fsdp", "ddp"]:
    # attempting to get around the launch issue we are having
        torch.distributed.barrier()
=======

    torch.distributed.barrier()
>>>>>>> 74c26384

    return model<|MERGE_RESOLUTION|>--- conflicted
+++ resolved
@@ -255,13 +255,7 @@
         apply_activation_checkpointing(
             model, checkpoint_wrapper_fn=non_reentrant_wrapper, check_fn=check_fn
         )
-<<<<<<< HEAD
-    if conf["trainer"]["mode"] in ["fsdp", "ddp"]:
-    # attempting to get around the launch issue we are having
-        torch.distributed.barrier()
-=======
 
     torch.distributed.barrier()
->>>>>>> 74c26384
 
     return model