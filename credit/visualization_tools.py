--- conflicted
+++ resolved
@@ -160,11 +160,7 @@
     elif var_num == 5 or var_num == 6:
         return cartopy_panel6(var_num, figsize=(13, 9.75), proj=proj)
     else:
-<<<<<<< HEAD
-        print('Built-in visualization tools cannot plot more than 6 variables at once.')
-=======
         logger.info('Built-in visualization tools cannot plot more than 6 variables at once.')
->>>>>>> 1a8e9c4c
         raise
         
 def cartopy_single_panel(figsize=(13, 6.5), proj=ccrs.EckertIII()):
@@ -291,15 +287,12 @@
     CBar.outline.set_linewidth(2.5)
     return CBar
 
-<<<<<<< HEAD
-=======
 def shared_mem_draw_wrapper(shm, level, step, visualization_key, conf, save_location):
     pred = xr.open_dataarray(bytes(shm.buf))
     if visualization_key == 'sigma_level_visualize':
         pred = pred.sel(level=level)
     return draw_variables(pred, step, visualization_key, conf, save_location)
 
->>>>>>> 1a8e9c4c
 def draw_variables(pred, step, visualization_key, conf=None, save_location=None):
     '''
     This function produces figures for given variables. 
@@ -344,11 +337,7 @@
         ax = AX[i_var]
         
         # get the current variable
-<<<<<<< HEAD
-        pred_draw = pred.sel(var=var) * var_factors[i_var]
-=======
         pred_draw = pred.sel(vars=var) * var_factors[i_var]
->>>>>>> 1a8e9c4c
         
         ## variable range
         var_lim = var_range[i_var]
@@ -388,10 +377,5 @@
     filename = join(save_location, save_name)
     plt.savefig(filename, **save_options)
     plt.close()
-<<<<<<< HEAD
-    print(f'wrote {filename}')
-    return filename 
-=======
     logger.info(f'wrote {filename}')
-    return filename 
->>>>>>> 1a8e9c4c
+    return filename 