import segmentation_models_pytorch as smp
import logging
import copy
import os
import torch.nn.functional as F
<<<<<<< HEAD
=======
from torch import nn
>>>>>>> 9b5dbb18
from credit.models.base_model import BaseModel
from credit.postblock import PostBlock

os.environ["TF_CPP_MIN_LOG_LEVEL"] = "3"


logger = logging.getLogger(__name__)


supported_models = {
    "unet": smp.Unet,
    "unet++": smp.UnetPlusPlus,
    "manet": smp.MAnet,
    "linknet": smp.Linknet,
    "fpn": smp.FPN,
    "pspnet": smp.PSPNet,
    "pan": smp.PAN,
    "deeplabv3": smp.DeepLabV3,
    "deeplabv3+": smp.DeepLabV3Plus,
}

supported_encoders = [
    "resnet18",
    "resnet34",
    "resnet50",
    "resnet101",
    "resnet152",
    "resnext50_32x4d",
    "resnext101_32x4d",
    "resnext101_32x8d",
    "resnext101_32x16d",
    "resnext101_32x32d",
    "resnext101_32x48d",
    "dpn68",
    "dpn68b",
    "dpn92",
    "dpn98",
    "dpn107",
    "dpn131",
    "vgg11",
    "vgg11_bn",
    "vgg13",
    "vgg13_bn",
    "vgg16",
    "vgg16_bn",
    "vgg19",
    "vgg19_bn",
    "senet154",
    "se_resnet50",
    "se_resnet101",
    "se_resnet152",
    "se_resnext50_32x4d",
    "se_resnext101_32x4d",
    "densenet121",
    "densenet169",
    "densenet201",
    "densenet161",
    "inceptionresnetv2",
    "inceptionv4",
    "efficientnet-b0",
    "efficientnet-b1",
    "efficientnet-b2",
    "efficientnet-b3",
    "efficientnet-b4",
    "efficientnet-b5",
    "efficientnet-b6",
    "efficientnet-b7",
    "mobilenet_v2",
    "xception",
    "timm-efficientnet-b0",
    "timm-efficientnet-b1",
    "timm-efficientnet-b2",
    "timm-efficientnet-b3",
    "timm-efficientnet-b4",
    "timm-efficientnet-b5",
    "timm-efficientnet-b6",
    "timm-efficientnet-b7",
    "timm-efficientnet-b8",
    "timm-efficientnet-l2",
    "timm-tf_efficientnet_lite0",
    "timm-tf_efficientnet_lite1",
    "timm-tf_efficientnet_lite2",
    "timm-tf_efficientnet_lite3",
    "timm-tf_efficientnet_lite4",
    "timm-resnest14d",
    "timm-resnest26d",
    "timm-resnest50d",
    "timm-resnest101e",
    "timm-resnest200e",
    "timm-resnest269e",
    "timm-resnest50d_4s2x40d",
    "timm-resnest50d_1s4x24d",
    "timm-res2net50_26w_4s",
    "timm-res2net101_26w_4s",
    "timm-res2net50_26w_6s",
    "timm-res2net50_26w_8s",
    "timm-res2net50_48w_2s",
    "timm-res2net50_14w_8s",
    "timm-res2next50",
    "timm-regnetx_002",
    "timm-regnetx_004",
    "timm-regnetx_006",
    "timm-regnetx_008",
    "timm-regnetx_016",
    "timm-regnetx_032",
    "timm-regnetx_040",
    "timm-regnetx_064",
    "timm-regnetx_080",
    "timm-regnetx_120",
    "timm-regnetx_160",
    "timm-regnetx_320",
    "timm-regnety_002",
    "timm-regnety_004",
    "timm-regnety_006",
    "timm-regnety_008",
    "timm-regnety_016",
    "timm-regnety_032",
    "timm-regnety_040",
    "timm-regnety_064",
    "timm-regnety_080",
    "timm-regnety_120",
    "timm-regnety_160",
    "timm-regnety_320",
    "timm-skresnet18",
    "timm-skresnet34",
    "timm-skresnext50_32x4d",
    "timm-mobilenetv3_large_075",
    "timm-mobilenetv3_large_100",
    "timm-mobilenetv3_large_minimal_100",
    "timm-mobilenetv3_small_075",
    "timm-mobilenetv3_small_100",
    "timm-mobilenetv3_small_minimal_100",
    "timm-gernet_s",
    "timm-gernet_m",
    "timm-gernet_l",
]


def load_premade_encoder_model(model_conf):
    model_conf = copy.deepcopy(model_conf)
    name = model_conf.pop("name")
    if name in supported_models:
        logger.info(f"Loading model {name} with settings {model_conf}")
        return supported_models[name](**model_conf)
    else:
        raise OSError(
<<<<<<< HEAD
            f"Model name {name} not recognized. Please choose from {supported_models.keys()}"
        )


class SegmentationModel(BaseModel):
    def __init__(
        self,
        image_height=640,
        image_width=1280,
        frames=2,
        channels=4,
        surface_channels=7,
        input_only_channels=3,
        output_only_channels=0,
        levels=16,
        rk4_integration=False,
        architecture=None,
        post_conf=None,
        **kwargs,
    ):
        if architecture is None:
            architecture = {
                "name": "unet",
                "encoder_name": "resnet34",
                "encoder_weights": "imagenet",
            }
        if post_conf is None:
            post_conf = {"activate": False, "use_skebs": False}
=======
            f"Model name {name} not recognized. Please choose from {supported_models.keys()}")


class SegmentationModel(BaseModel):

    def __init__(self,
                 image_height=640,
                 image_width=1280,
                 frames=2,
                 channels=4,
                 surface_channels=7,
                 input_only_channels=3,
                 output_only_channels=0,
                 levels=16,
                 rk4_integration=False,
                 architecture=
                 {
                    "name": "unet",
                    "encoder_name": "resnet34",
                    "encoder_weights": "imagenet",
                 },
                 post_conf={"use_skebs": False},
                 **kwargs
                 ):

>>>>>>> 9b5dbb18
        super(SegmentationModel, self).__init__()

        self.image_height = image_height
        self.image_width = image_width
        self.frames = frames
        self.channels = channels
        self.surface_channels = surface_channels
        self.levels = levels
        self.rk4_integration = rk4_integration

        # input channels
        input_channels = channels * levels + surface_channels + input_only_channels

        # output channels
        output_channels = channels * levels + surface_channels + output_only_channels

<<<<<<< HEAD
        if architecture["name"] == "unet":
            architecture["decoder_attention_type"] = "scse"
        architecture["in_channels"] = input_channels
        architecture["classes"] = output_channels
=======
        if architecture['name'] == 'unet':
            architecture['decoder_attention_type'] = 'scse'
        architecture['in_channels'] = input_channels
        architecture['classes'] = output_channels
>>>>>>> 9b5dbb18

        self.model = load_premade_encoder_model(architecture)
        # Additional layers for testing

        self.use_post_block = post_conf["activate"]
        if self.use_post_block:
            self.postblock = PostBlock(post_conf)

    # def concat_and_reshape(self, x1, x2):
    #     x1 = x1.view(x1.shape[0], x1.shape[1], x1.shape[2] * x1.shape[3], x1.shape[4], x1.shape[5])
    #     x_concat = torch.cat((x1, x2), dim=2)
    #     return x_concat.permute(0, 2, 1, 3, 4)

<<<<<<< HEAD
=======
    # def concat_and_reshape(self, x1, x2):
    #     x1 = x1.view(x1.shape[0], x1.shape[1], x1.shape[2] * x1.shape[3], x1.shape[4], x1.shape[5])
    #     x_concat = torch.cat((x1, x2), dim=2)
    #     return x_concat.permute(0, 2, 1, 3, 4)

>>>>>>> 9b5dbb18
    # def split_and_reshape(self, tensor):
    #     tensor1 = tensor[:, :int(self.channels * self.levels), :, :, :]
    #     tensor2 = tensor[:, -int(self.surface_channels):, :, :, :]
    #     tensor1 = tensor1.view(tensor1.shape[0], self.channels, self.levels, tensor1.shape[2], tensor1.shape[3], tensor1.shape[4])
    #     return tensor1, tensor2

    def forward(self, x):
        x_copy = None
        if self.use_post_block:  # copy tensor to feed into postBlock later
            x_copy = x.clone().detach()

        x = F.avg_pool3d(x, kernel_size=(2, 1, 1)) if x.shape[2] > 1 else x
        x = x.squeeze(2)  # squeeze time dim
        x = self.rk4(x) if self.rk4_integration else self.model(x)

        x = x.unsqueeze(2)

        if self.use_post_block:
            x = {
                "y_pred": x,
                "x": x_copy,
            }
            x = self.postblock(x)
        return x

    def rk4(self, x):
        def integrate_step(x, k, factor):
            return self.model(x + k * factor)

        k1 = self.model(x)
        k2 = integrate_step(x, k1, 0.5)
        k3 = integrate_step(x, k2, 0.5)
        k4 = integrate_step(x, k3, 1.0)

        return (k1 + 2 * k2 + 2 * k3 + k4) / 6<|MERGE_RESOLUTION|>--- conflicted
+++ resolved
@@ -3,10 +3,7 @@
 import copy
 import os
 import torch.nn.functional as F
-<<<<<<< HEAD
-=======
 from torch import nn
->>>>>>> 9b5dbb18
 from credit.models.base_model import BaseModel
 from credit.postblock import PostBlock
 
@@ -153,7 +150,6 @@
         return supported_models[name](**model_conf)
     else:
         raise OSError(
-<<<<<<< HEAD
             f"Model name {name} not recognized. Please choose from {supported_models.keys()}"
         )
 
@@ -182,33 +178,6 @@
             }
         if post_conf is None:
             post_conf = {"activate": False, "use_skebs": False}
-=======
-            f"Model name {name} not recognized. Please choose from {supported_models.keys()}")
-
-
-class SegmentationModel(BaseModel):
-
-    def __init__(self,
-                 image_height=640,
-                 image_width=1280,
-                 frames=2,
-                 channels=4,
-                 surface_channels=7,
-                 input_only_channels=3,
-                 output_only_channels=0,
-                 levels=16,
-                 rk4_integration=False,
-                 architecture=
-                 {
-                    "name": "unet",
-                    "encoder_name": "resnet34",
-                    "encoder_weights": "imagenet",
-                 },
-                 post_conf={"use_skebs": False},
-                 **kwargs
-                 ):
-
->>>>>>> 9b5dbb18
         super(SegmentationModel, self).__init__()
 
         self.image_height = image_height
@@ -225,17 +194,10 @@
         # output channels
         output_channels = channels * levels + surface_channels + output_only_channels
 
-<<<<<<< HEAD
         if architecture["name"] == "unet":
             architecture["decoder_attention_type"] = "scse"
         architecture["in_channels"] = input_channels
         architecture["classes"] = output_channels
-=======
-        if architecture['name'] == 'unet':
-            architecture['decoder_attention_type'] = 'scse'
-        architecture['in_channels'] = input_channels
-        architecture['classes'] = output_channels
->>>>>>> 9b5dbb18
 
         self.model = load_premade_encoder_model(architecture)
         # Additional layers for testing
@@ -249,14 +211,6 @@
     #     x_concat = torch.cat((x1, x2), dim=2)
     #     return x_concat.permute(0, 2, 1, 3, 4)
 
-<<<<<<< HEAD
-=======
-    # def concat_and_reshape(self, x1, x2):
-    #     x1 = x1.view(x1.shape[0], x1.shape[1], x1.shape[2] * x1.shape[3], x1.shape[4], x1.shape[5])
-    #     x_concat = torch.cat((x1, x2), dim=2)
-    #     return x_concat.permute(0, 2, 1, 3, 4)
-
->>>>>>> 9b5dbb18
     # def split_and_reshape(self, tensor):
     #     tensor1 = tensor[:, :int(self.channels * self.levels), :, :, :]
     #     tensor2 = tensor[:, -int(self.surface_channels):, :, :, :]
