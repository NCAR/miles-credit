--- conflicted
+++ resolved
@@ -71,41 +71,27 @@
 
 
 class UpBlock(nn.Module):
-<<<<<<< HEAD
-    def __init__(self, in_chans, out_chans, num_groups, num_residuals=2, upsample_v_conv=False):
-=======
     def __init__(
         self, in_chans, out_chans, num_groups, num_residuals=2, upsample_v_conv=False
     ):
->>>>>>> 5df05574
         super().__init__()
         # self.conv = nn.ConvTranspose2d(in_chans, out_chans, kernel_size=2, stride=2)
 
         self.upsample_v_conv = upsample_v_conv
 
         if self.upsample_v_conv:
-<<<<<<< HEAD
-            self.upsample = nn.Upsample(scale_factor=2, mode="bilinear", align_corners=False)
-            self.conv = nn.Conv2d(in_chans, out_chans, kernel_size=3, stride=1, padding=1)
+            self.upsample = nn.Upsample(
+                scale_factor=2, mode="bilinear", align_corners=False
+            )
+            self.conv = nn.Conv2d(
+                in_chans, out_chans, kernel_size=3, stride=1, padding=1
+            )
         else:
             self.upsample = None
             self.conv = nn.ConvTranspose2d(in_chans, out_chans, kernel_size=2, stride=2)
-=======
-            self.upsample = nn.Upsample(
-                scale_factor=2, mode="bilinear", align_corners=False
-            )
-            self.conv = nn.Conv2d(
-                in_chans, out_chans, kernel_size=3, stride=1, padding=1
-            )
-        else:
-            self.upsample = None
-            self.conv = nn.ConvTranspose2d(in_chans, out_chans, kernel_size=2, stride=2)
 
         self.output_channels = out_chans
->>>>>>> 5df05574
-
-        self.output_channels = out_chans
-        
+
         blk = []
         for i in range(num_residuals):
             blk.append(
@@ -399,11 +385,7 @@
         ff_dropout: float = 0.0,
         use_spectral_norm: bool = True,
         interp: bool = True,
-<<<<<<< HEAD
-        upsample_v_conv = False,
-=======
         upsample_v_conv=False,
->>>>>>> 5df05574
         padding_conf: dict = None,
         post_conf: dict = None,
         **kwargs,
@@ -549,11 +531,6 @@
 
         # =================================================================================== #
 
-<<<<<<< HEAD
-        self.up_block1 = UpBlock(1 * last_dim, last_dim // 2, dim[0], upsample_v_conv = self.upsample_v_conv)
-        self.up_block2 = UpBlock(2 * (last_dim // 2), last_dim // 4, dim[0], upsample_v_conv = self.upsample_v_conv)
-        self.up_block3 = UpBlock(2 * (last_dim // 4), last_dim // 8, dim[0], upsample_v_conv = self.upsample_v_conv)
-=======
         self.up_block1 = UpBlock(
             1 * last_dim, last_dim // 2, dim[0], upsample_v_conv=self.upsample_v_conv
         )
@@ -569,17 +546,10 @@
             dim[0],
             upsample_v_conv=self.upsample_v_conv,
         )
->>>>>>> 5df05574
 
         if self.upsample_v_conv:
             self.up_block4 = nn.Sequential(
                 nn.Upsample(scale_factor=2, mode="bilinear", align_corners=False),
-<<<<<<< HEAD
-                nn.Conv2d(2 * (last_dim // 8), output_channels, kernel_size=3, stride=1, padding=1),
-            )
-        else:
-            self.up_block4 = nn.ConvTranspose2d(2 * (last_dim // 8), output_channels, kernel_size=4, stride=2, padding=1)
-=======
                 nn.Conv2d(
                     2 * (last_dim // 8),
                     output_channels,
@@ -592,7 +562,6 @@
             self.up_block4 = nn.ConvTranspose2d(
                 2 * (last_dim // 8), output_channels, kernel_size=4, stride=2, padding=1
             )
->>>>>>> 5df05574
 
         if self.use_spectral_norm:
             logger.info("Adding spectral norm to all conv and linear layers")
