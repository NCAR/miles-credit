import os
import copy
import logging
from importlib.metadata import version

# Import model classes
from credit.models.crossformer import CrossFormer
from credit.models.crossformer_may1 import CrossFormer as CrossFormerDep
from credit.models.simple_vit import SimpleViT
from credit.models.cube_vit import CubeViT
from credit.models.vit2d import ViT2D
from credit.models.vit3d import ViT3D
from credit.models.rvt import RViT
from credit.models.unet import SegmentationModel
from credit.models.unet404 import SegmentationModel404
from credit.models.fuxi import Fuxi
from credit.models.swin import SwinTransformerV2Cr

logger = logging.getLogger(__name__)

# Define model types and their corresponding classes
model_types = {
    "vit": (ViT2D, "Loading a Vision transformer architecture ..."),
    "vit3d": (ViT3D, "Loading a Vision transformer architecture ..."),
    "rvt": (RViT, "Loading a custom rotary transformer architecture with conv attention ..."),
    "simple-vit": (SimpleViT, "Loading a simplified vit rotary transformer architecture ..."),
    "cube-vit": (CubeViT, "Loading a simplified vit rotary transformer architecture with a 3D conv tokenizer ..."),
    "crossformer": (CrossFormer, "Loading the CrossFormer model with a conv decoder head and skip connections ..."),
    "crossformer-deprecated": (CrossFormerDep, "Loading the CrossFormer model with a conv decoder head and skip connections ..."),
    "unet": (SegmentationModel, "Loading a unet model"),
<<<<<<< HEAD
=======
    "unet404": (SegmentationModel404, "Loading unet404 model"),
>>>>>>> d595318c
    "fuxi": (Fuxi, "Loading Fuxi model"),
    "swin": (SwinTransformerV2Cr, "Loading the minimal Swin model")
} 


def load_model(conf, load_weights=False):
    conf = copy.deepcopy(conf)
    model_conf = conf["model"]

    if "type" not in model_conf:
        msg = "You need to specify a model type in the config file. Exiting."
        logger.warning(msg)
        raise ValueError(msg)

    model_type = model_conf.pop("type")

    #if model_type == 'unet':
    if model_type in ('unet', 'unet404'):
        import torch
        model, message = model_types[model_type]
        logger.info(message)
        if load_weights:
            model = model(conf)
            save_loc = conf['save_loc']
            ckpt = os.path.join(save_loc, "checkpoint.pt")

            if not os.path.isfile(ckpt):
                raise ValueError(
                    "No saved checkpoint exists. You must train a model first. Exiting."
                )

            logging.info(
                f"Loading a model with pre-trained weights from path {ckpt}"
            )

            checkpoint = torch.load(ckpt)
            model.load_state_dict(checkpoint["model_state_dict"])
            return model
            
        return model(conf)

    if model_type in model_types:
        model, message = model_types[model_type]
        logger.info(message)
        if load_weights:
            return model.load_model(conf)
        return model(**model_conf)

    else:
        msg = f"Model type {model_type} not supported. Exiting."
        logger.warning(msg)
        raise ValueError(msg)


# dont need an old timm version anymore https://github.com/qubvel/segmentation_models.pytorch/releases/tag/v0.3.3
# def check_timm_version(model_type):
#     if model_type == "unet":
#         try:
#             assert (version('timm') == '0.6.12')
#         except AssertionError as e:
#             msg = """timm version 0.6 is required for using pytorch-segmentation-models. Please use environment-unet.yml env or pip install timm==0.6.12."""
#             raise Exception(msg) from e
#     elif model_type == "fuxi":
#         try:
#             assert (version('timm') >= '0.9.12')
#         except AssertionError as e:
#             msg = """timm version 0.9.12 or greater is required for FuXi model. Please use environment.yml env or pip install timm==0.9.12."""
#             raise Exception(msg) from e<|MERGE_RESOLUTION|>--- conflicted
+++ resolved
@@ -28,10 +28,7 @@
     "crossformer": (CrossFormer, "Loading the CrossFormer model with a conv decoder head and skip connections ..."),
     "crossformer-deprecated": (CrossFormerDep, "Loading the CrossFormer model with a conv decoder head and skip connections ..."),
     "unet": (SegmentationModel, "Loading a unet model"),
-<<<<<<< HEAD
-=======
     "unet404": (SegmentationModel404, "Loading unet404 model"),
->>>>>>> d595318c
     "fuxi": (Fuxi, "Loading Fuxi model"),
     "swin": (SwinTransformerV2Cr, "Loading the minimal Swin model")
 } 
