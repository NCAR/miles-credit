'''
data.py 
-------------------------------------------------------
Content:
    - generate_datetime(start_time, end_time, interval_hr)
    - hour_to_nanoseconds(input_hr)
    - nanoseconds_to_year(nanoseconds_value)
    - extract_month_day_hour(dates)
    - find_common_indices(list1, list2)
    - concat_and_reshape(x1, x2)
    - reshape_only(x1)
    - get_forward_data(filename)
    - drop_var_from_dataset()
    - ERA5_and_Forcing_Dataset(torch.utils.data.Dataset)
    - Predict_Dataset(torch.utils.data.IterableDataset)

Yingkai Sha
ksha@ucar.edu
'''

# system tools
import os
from glob import glob
from timeit import timeit
from functools import reduce
from itertools import repeat
from dataclasses import dataclass, field
from typing import Optional, Callable, TypedDict, Union, Iterable, NamedTuple, List

# data utils
import datetime
import numpy as np
import pandas as pd
import xarray as xr

# Pytorch utils
import torch
import torch.utils.data
from torch.utils.data import get_worker_info
from torch.utils.data.distributed import DistributedSampler

#
Array = Union[np.ndarray, xr.DataArray]
IMAGE_ATTR_NAMES = ('historical_ERA5_images', 'target_ERA5_images')

def generate_datetime(start_time, end_time, interval_hr):
    # Define the time interval (e.g., every hour)
    interval = datetime.timedelta(hours=interval_hr)
    
    # Generate the list of datetime objects
    datetime_list = []
    current_time = start_time
    while current_time <= end_time:
        datetime_list.append(current_time)
        current_time += interval
    return datetime_list

def hour_to_nanoseconds(input_hr):
    # hr * min_per_hr * sec_per_min * nanosec_per_sec
    return input_hr*60 * 60 * 1000000000

def nanoseconds_to_year(nanoseconds_value):
    return np.datetime64(nanoseconds_value, 'ns').astype('datetime64[Y]').astype(int) + 1970

def extract_month_day_hour(dates):
    '''
    Given an 1-d array of np.datatime64[ns], extract their mon, day, hr into a zipped list
    '''
    months = dates.astype('datetime64[M]').astype(int) % 12 + 1
    days = (dates - dates.astype('datetime64[M]') + 1).astype('timedelta64[D]').astype(int)
    hours = dates.astype('datetime64[h]').astype(int) % 24
    return list(zip(months, days, hours))

def find_common_indices(list1, list2):
    '''
    find indices of common elements between two lists 
    '''
    # Find common elements
    common_elements = set(list1).intersection(set(list2))
    
    # Find indices of common elements in both lists
    indices_list1 = [i for i, x in enumerate(list1) if x in common_elements]
    indices_list2 = [i for i, x in enumerate(list2) if x in common_elements]
    
    return indices_list1, indices_list2
    
#
def concat_and_reshape(x1, x2):
    x1 = x1.view(x1.shape[0], x1.shape[1], x1.shape[2] * x1.shape[3], x1.shape[4], x1.shape[5])
    x_concat = torch.cat((x1, x2), dim=2)
    return x_concat.permute(0, 2, 1, 3, 4)

def reshape_only(x1):
    '''
    As in "concat_and_reshape", but for upper-air variables only.
    '''
    x1 = x1.view(x1.shape[0], x1.shape[1], x1.shape[2] * x1.shape[3], x1.shape[4], x1.shape[5])
    return x1.permute(0, 2, 1, 3, 4)

def get_forward_data(filename) -> xr.DataArray:
    '''
    Check nc vs. zarr files
    open file as xr.Dataset
    '''
    if filename[-3:] == '.nc' or filename[-4:] == '.nc4':
        dataset = xr.open_dataset(filename)
    else:
        dataset = xr.open_zarr(filename, consolidated=True)
    return dataset

class Sample(TypedDict):
    """Simple class for structuring data for the ML model.

    Using typing.TypedDict gives us several advantages:
      1. Single 'source of truth' for the type and documentation of each example.
      2. A static type checker can check the types are correct.

    Instead of TypedDict, we could use typing.NamedTuple,
    which would provide runtime checks, but the deal-breaker with Tuples is that they're immutable
    so we cannot change the values in the transforms.
    """
    # IMAGES
    # Shape: batch_size, seq_length, lat, lon, lev
    historical_ERA5_images: Array
    target_ERA5_images: Array

    # METADATA
    datetime_index: Array


# @dataclass
# class Reshape_Data():
#     size: int = 128  #: Size of the cropped image.

#     def __call__(self, sample: Sample) -> Sample:
#         for attr_name in IMAGE_ATTR_NAMES:
#             image = sample[attr_name]
#             # TODO: Random crop!
#             cropped_image = image[..., :self.size, :self.size]
#             sample[attr_name] = cropped_image
#         return sample


# class CheckForBadData():
#     def __call__(self, sample: Sample) -> Sample:
#         for attr_name in IMAGE_ATTR_NAMES:
#             image = sample[attr_name]
#             if np.any(image < 0):
#                 raise ValueError(f'\n{attr_name} has negative values at {image.time.values}')
#         return sample

# class Segment(NamedTuple):
#     """Represents the start and end indicies of a segment of contiguous samples."""
#     start: int
#     end: int


# def get_contiguous_segments(dt_index: pd.DatetimeIndex, min_timesteps: int, max_gap: pd.Timedelta) -> Iterable[Segment]:
#     """Chunk datetime index into contiguous segments, each at least min_timesteps long.

#     max_gap defines the threshold for what constitutes a 'gap' between contiguous segments.

#     Throw away any timesteps in a sequence shorter than min_timesteps long.
#     """
#     gap_mask = np.diff(dt_index) > max_gap
#     gap_indices = np.argwhere(gap_mask)[:, 0]

#     # gap_indicies are the indices into dt_index for the timestep immediately before the gap.
#     # e.g. if the datetimes at 12:00, 12:05, 18:00, 18:05 then gap_indicies will be [1].
#     segment_boundaries = gap_indices + 1

#     # Capture the last segment of dt_index.
#     segment_boundaries = np.concatenate((segment_boundaries, [len(dt_index)]))

#     segments = []
#     start_i = 0
#     for end_i in segment_boundaries:
#         n_timesteps = end_i - start_i
#         if n_timesteps >= min_timesteps:
#             segment = Segment(start=start_i, end=end_i)
#             segments.append(segment)
#         start_i = end_i

#     return segments

def flatten_list(list_of_lists):
    """
    Flatten a list of lists.

    Parameters:
    - list_of_lists (list): A list containing sublists.

    Returns:
    - flattened_list (list): A flattened list containing all elements from sublists.
    """
    return [item for sublist in list_of_lists for item in sublist]


def generate_integer_list_around(number, spacing=10):
    """
    Generate a list of integers on either side of a given number with a specified spacing.

    Parameters:
    - number (int): The central number around which the list is generated.
    - spacing (int): The spacing between consecutive integers in the list. Default is 10.

    Returns:
    - integer_list (list): List of integers on either side of the given number.
    """
    lower_limit = number - spacing
    upper_limit = number + spacing + 1  # Adding 1 to include the upper limit
    integer_list = list(range(lower_limit, upper_limit))

    return integer_list


def find_key_for_number(input_number, data_dict):
    """
    Find the key in the dictionary based on the given number.

    Parameters:
    - input_number (int): The number to search for in the dictionary.
    - data_dict (dict): The dictionary with keys and corresponding value lists.

    Returns:
    - key_found (str): The key in the dictionary where the input number falls within the specified range.
    """
    for key, value_list in data_dict.items():
        if value_list[1] <= input_number <= value_list[2]:
            return key

    # Return None if the number is not within any range
    return None

def drop_var_from_dataset(xarray_dataset, varname_keep):
    '''
    Preserve a given set of variables from an xarray.Dataset, and drop the rest.
    It will raise if xarray.Dataset.keys() != varname_keep
    '''
    varname_all = list(xarray_dataset.keys())

    for varname in varname_all:
        if varname not in varname_keep:
            xarray_dataset = xarray_dataset.drop_vars(varname)

    varname_clean = list(xarray_dataset.keys())
    
    varname_diff = list(set(varname_keep) - set(varname_clean))
    assert len(varname_diff)==0, 'Variable name: {} missing'.format(varname_diff) 
    
    return xarray_dataset
    

class ERA5_and_Forcing_Dataset(torch.utils.data.Dataset):
    '''
    A Pytorch Dataset class that works on:
        - upper-air variables (time, level, lat, lon)
        - surface variables (time, lat, lon)
        - dynamic forcing variables (time, lat, lon)
        - foring variables (time, lat, lon)
        - diagnostic variables (time, lat, lon)
        - static variables (lat, lon)
    '''

    def __init__(
        self,
        varname_upper_air,
        varname_surface,
        varname_dyn_forcing,
        varname_forcing,
        varname_static,
        varname_diagnostic,
        filenames,
        filename_surface=None,
        filename_dyn_forcing=None,
        filename_forcing=None,
        filename_static=None,
        filename_diagnostic=None,
        history_len=2,
        forecast_len=0,
        transform=None,
        seed=42,
        skip_periods=None,
        one_shot=None,
        max_forecast_len=None
    ):
        
        '''
        Initialize the ERA5_and_Forcing_Dataset

        Parameters:
        - varname_upper_air (list): List of upper air variable names.
        - varname_surface (list): List of surface variable names.
        - varname_dyn_forcing (list): List of dynamic forcing variable names.
        - varname_forcing (list): List of forcing variable names.
        - varname_static (list): List of static variable names.
        - varname_diagnostic (list): List of diagnostic variable names.
        - filenames (list): List of filenames for upper air data.
        - filename_surface (list, optional): List of filenames for surface data.
        - filename_dyn_forcing (list, optional): List of filenames for dynamic forcing data.
        - filename_forcing (str, optional): Filename for forcing data.
        - filename_static (str, optional): Filename for static data.
        - filename_diagnostic (list, optional): List of filenames for diagnostic data.
        - history_len (int, optional): Length of the history sequence. Default is 2.
        - forecast_len (int, optional): Length of the forecast sequence. Default is 0.
        - transform (callable, optional): Transformation function to apply to the data.
        - seed (int, optional): Random seed for reproducibility. Default is 42.
        - skip_periods (int, optional): Number of periods to skip between samples.
        - one_shot(bool, optional): Whether to return all states or just 
                                    the final state of the training target. Default is None
        - max_forecast_len (int, optional): Maximum length of the forecast sequence.
        - shuffle (bool, optional): Whether to shuffle the data. Default is True.

        Returns:
        - sample (dict): A dictionary containing historical_ERA5_images, 
                                                 target_ERA5_images, 
                                                 datetime index, and additional information.
        '''
        
        self.history_len = history_len
        self.forecast_len = forecast_len
        self.transform = transform

        # skip periods
        self.skip_periods = skip_periods
        if self.skip_periods is None:
            self.skip_periods = 1

        # one shot option
        self.one_shot = one_shot

        # total number of needed forecast lead times 
        self.total_seq_len = self.history_len + self.forecast_len

        # set random seed
        self.rng = np.random.default_rng(seed=seed)

        # max possible forecast len
        self.max_forecast_len = max_forecast_len

        # ======================================================== #
        # upper-air files
        
        all_files = []
        filenames = sorted(filenames)
        
        for fn in filenames:
            # drop variables if they are not in the config
            xarray_dataset = get_forward_data(filename=fn)
            xarray_dataset = drop_var_from_dataset(xarray_dataset, varname_upper_air)

            # collect yearly datasets within a list
            all_files.append(xarray_dataset)
            
        self.all_files = all_files
        
        # get sample indices from ERA5 upper-air files:
        ind_start = 0
        self.ERA5_indices = {} # <------ change
        for ind_file, ERA5_xarray in enumerate(self.all_files):
            # [number of samples, ind_start, ind_end]
            self.ERA5_indices[str(ind_file)] = [len(ERA5_xarray['time']),
                                                ind_start,
                                                ind_start + len(ERA5_xarray['time'])]
            ind_start += len(ERA5_xarray['time']) + 1

        # ======================================================== #
        # surface files
        if filename_surface is not None:
        
            surface_files = []
            filename_surface = sorted(filename_surface)
        
            for fn in filename_surface:

                # drop variables if they are not in the config
                xarray_dataset = get_forward_data(filename=fn)
                xarray_dataset = drop_var_from_dataset(xarray_dataset, varname_surface)
                
                surface_files.append(xarray_dataset)
                
            self.surface_files = surface_files
            
        else:
            self.surface_files = False


        # ======================================================== #
        # dynamic forcing files
        if filename_dyn_forcing is not None:
        
            dyn_forcing_files = []
            filename_dyn_forcing = sorted(filename_dyn_forcing)
        
            for fn in filename_dyn_forcing:

                # drop variables if they are not in the config
                xarray_dataset = get_forward_data(filename=fn)
                xarray_dataset = drop_var_from_dataset(xarray_dataset, varname_dyn_forcing)
                
                dyn_forcing_files.append(xarray_dataset)
                
            self.dyn_forcing_files = dyn_forcing_files
            
        else:
            self.dyn_forcing_files = False
        
        # ======================================================== #
        # diagnostic file
        self.filename_diagnostic = filename_diagnostic
        
        if self.filename_diagnostic is not None:

            diagnostic_files = []
            filename_diagnostic = sorted(filename_diagnostic)
            
            for fn in filename_diagnostic:

                # drop variables if they are not in the config
                xarray_dataset = get_forward_data(filename=fn)
                xarray_dataset = drop_var_from_dataset(xarray_dataset, varname_diagnostic)
                
                diagnostic_files.append(xarray_dataset)
                
            self.diagnostic_files = diagnostic_files
            
<<<<<<< HEAD
            assert len(self.diagnostic_files) == len(self.all_files), \
                'Mismatch between the total number of diagnostic files and upper-air files'
=======
>>>>>>> 17497fd7
        else:
            self.diagnostic_files = False
        
        # ======================================================== #
        # forcing file
        self.filename_forcing = filename_forcing

        if self.filename_forcing is not None:
            assert os.path.isfile(filename_forcing), 'Cannot find forcing file [{}]'.format(filename_forcing)

            # drop variables if they are not in the config
            xarray_dataset = get_forward_data(filename_forcing)
            xarray_dataset = drop_var_from_dataset(xarray_dataset, varname_forcing)
            
            self.xarray_forcing = xarray_dataset
        else:
            self.xarray_forcing = False

        # ======================================================== #
        # static file
        self.filename_static = filename_static

        if self.filename_static is not None:
            assert os.path.isfile(filename_static), 'Cannot find static file [{}]'.format(filename_static)

            # drop variables if they are not in the config
            xarray_dataset = get_forward_data(filename_static)
            xarray_dataset = drop_var_from_dataset(xarray_dataset, varname_static)
            
<<<<<<< HEAD
            assert len(self.surface_files) == len(self.all_files), \
                'Mismatch between the total number of surface files and upper-air files'
        else:
            self.surface_files = False

=======
            self.xarray_static = xarray_dataset
        else:
            self.xarray_static = False
            
>>>>>>> 17497fd7
    def __post_init__(self):
        # Total sequence length of each sample.
        self.total_seq_len = self.history_len + self.forecast_len

    def __len__(self):
        # compute the total number of length
        total_len = 0
        for ERA5_xarray in self.all_files:
            total_len += len(ERA5_xarray['time']) - self.total_seq_len + 1
        return total_len

    def __getitem__(self, index):
        # ========================================================================== #
        # cross-year indices --> the index of the year + indices within that year

        # select the ind_file based on the iter index 
        ind_file = find_key_for_number(index, self.ERA5_indices)

        # get the ind within the current file
        ind_start = self.ERA5_indices[ind_file][1]
        ind_start_in_file = index - ind_start

        # handle out-of-bounds
        ind_largest = len(self.all_files[int(ind_file)]['time'])-(self.history_len+self.forecast_len+1)
        if ind_start_in_file > ind_largest:
            ind_start_in_file = ind_largest
            
        # ========================================================================== #
        # subset xarray on time dimension
        
        ind_end_in_file = ind_start_in_file+self.history_len+self.forecast_len
        
        ## ERA5_subset: a xarray dataset that contains training input and target (for the current batch)
        ERA5_subset = self.all_files[int(ind_file)].isel(
            time=slice(ind_start_in_file, ind_end_in_file+1)) #.load() NOT load into memory

        # ========================================================================== #
        # merge surface into the dataset
        
        if self.surface_files:
            ## subset surface variables
            surface_subset = self.surface_files[int(ind_file)].isel(
                time=slice(ind_start_in_file, ind_end_in_file+1)) #.load() NOT load into memory
            
            ## merge upper-air and surface here:
            ERA5_subset = ERA5_subset.merge(surface_subset) # <-- lazy merge, ERA5 and surface both not loaded

        # ==================================================== #
        # split ERA5_subset into training inputs and targets
        #   + merge with dynamic forcing, forcing, and static

        # the ind_end of the ERA5_subset
        ind_end_time = len(ERA5_subset['time'])

        # datetiem information as int number (used in some normalization methods)
        datetime_as_number = ERA5_subset.time.values.astype('datetime64[s]').astype(int)

        # ==================================================== #
        # xarray dataset as input
        ## historical_ERA5_images: the final input

        historical_ERA5_images = ERA5_subset.isel(
            time=slice(0, self.history_len, self.skip_periods)).load() # <-- load into memory

        # ========================================================================== #
        # merge dynamic forcing inputs
        if self.dyn_forcing_files:
            dyn_forcing_subset = self.dyn_forcing_files[int(ind_file)].isel(
                time=slice(ind_start_in_file, ind_end_in_file+1))
            dyn_forcing_subset = dyn_forcing_subset.isel(
                time=slice(0, self.history_len, self.skip_periods)).load() # <-- load into memory
            
            historical_ERA5_images = historical_ERA5_images.merge(dyn_forcing_subset)
            
        # ========================================================================== #
        # merge forcing inputs
        if self.xarray_forcing:
            # ------------------------------------------------------------------------------- #
            # matching month, day, hour between forcing and upper air [time]
            # this approach handles leap year forcing file and non-leap-year upper air file
            month_day_forcing = extract_month_day_hour(np.array(self.xarray_forcing['time']))
            month_day_inputs = extract_month_day_hour(np.array(historical_ERA5_images['time'])) # <-- upper air
            # indices to subset
            ind_forcing, _ = find_common_indices(month_day_forcing, month_day_inputs)
            forcing_subset_input = self.xarray_forcing.isel(time=ind_forcing).load() # <-- load into memory
            # forcing and upper air have different years but the same mon/day/hour
            # safely replace forcing time with upper air time
            forcing_subset_input['time'] = historical_ERA5_images['time']
            # ------------------------------------------------------------------------------- #

            # merge
            historical_ERA5_images = historical_ERA5_images.merge(forcing_subset_input)

        # ========================================================================== #
        # merge static inputs
        if self.xarray_static:
            # expand static var on time dim
            N_time_dims = len(ERA5_subset['time'])
            static_subset_input = self.xarray_static.expand_dims(dim={"time": N_time_dims})
            # assign coords 'time'
            static_subset_input = static_subset_input.assign_coords({'time': ERA5_subset['time']})

            # slice + load to the GPU
            static_subset_input = static_subset_input.isel(
                time=slice(0, self.history_len, self.skip_periods)).load() # <-- load into memory

            # update 
            static_subset_input['time'] = historical_ERA5_images['time']

            # merge
            historical_ERA5_images = historical_ERA5_images.merge(static_subset_input)
        
        # ==================================================== #
        # xarray dataset as target
        ## target_ERA5_images: the final target

        if self.one_shot is not None:
            # one_shot is True (on), go straight to the last element
            target_ERA5_images = ERA5_subset.isel(time=slice(-1, None)).load() # <-- load into memory
            
            ## merge diagnoisc input here:
            if self.diagnostic_files:
                diagnostic_subset = self.diagnostic_files[int(ind_file)].isel(
                    time=slice(ind_start_in_file, ind_end_in_file+1))
                
                diagnostic_subset = diagnostic_subset.isel(
                    time=slice(-1, None)).load() # <-- load into memory
                
                target_ERA5_images = target_ERA5_images.merge(diagnostic_subset)
                
        else:
            # one_shot is None (off), get the full target length based on forecast_len
            target_ERA5_images = ERA5_subset.isel(
                time=slice(self.history_len, ind_end_time, self.skip_periods)).load() # <-- load into memory
    
            ## merge diagnoisc input here:
            if self.diagnostic_files:
                
                # subset diagnostic variables
                diagnostic_subset = self.diagnostic_files[int(ind_file)].isel(
                    time=slice(ind_start_in_file, ind_end_in_file+1))
                
                diagnostic_subset = diagnostic_subset.isel(
                    time=slice(self.history_len, ind_end_time, self.skip_periods)).load() # <-- load into memory
                
                # merge into the target dataset
                target_ERA5_images = target_ERA5_images.merge(diagnostic_subset)
            
        # pipe xarray datasets to the sampler
        sample = Sample(
            historical_ERA5_images=historical_ERA5_images,
            target_ERA5_images=target_ERA5_images,
            datetime_index=datetime_as_number
        )

        # ==================================== #
        # data normalization
        if self.transform:
            sample = self.transform(sample)

        # assign sample index
        sample["index"] = index

        return sample

class Predict_Dataset(torch.utils.data.IterableDataset):
    '''
    Same as ERA5_and_Forcing_Dataset() but work with rollout_to_netcdf_new.py

    *ksha: dynamic forcing has been added to the rollout-only Dataset, but it has 
    not been tested. Once the new tsi is ready, this dataset class will be tested
    '''
    def __init__(self,
                 conf, 
                 varname_upper_air,
                 varname_surface,
                 varname_dyn_forcing,
                 varname_forcing,
                 varname_static,
                 filenames,
                 filename_surface,
                 filename_dyn_forcing,
                 filename_forcing,
                 filename_static,
                 fcst_datetime,
                 history_len,
                 rank,
                 world_size,
                 transform=None,
                 rollout_p=0.0,
                 which_forecast=None):
        
        # ------------------------------------------------------------------------------ #
        
        ## no diagnostics because they are output only
        varname_diagnostic = None
        
        self.rank = rank
        self.world_size = world_size
        self.transform = transform
        self.history_len = history_len
        self.init_datetime = fcst_datetime

        print(self.init_datetime)
        
        self.which_forecast = which_forecast # <-- got from the old roll-out. Dont know 
        
        # -------------------------------------- #
        self.filenames = sorted(filenames) # <------------------------ a list of files
        self.filename_surface = sorted(filename_surface) # <---------- a list of files
        self.filename_dyn_forcing = sorted(filename_dyn_forcing) # <-- a list of files
        self.filename_forcing = filename_forcing # <-- single file
        self.filename_static = filename_static # <---- single file
        
        # -------------------------------------- #
        self.varname_upper_air = varname_upper_air
        self.varname_surface = varname_surface
        self.varname_dyn_forcing = varname_dyn_forcing
        self.varname_forcing = varname_forcing
        self.varname_static = varname_static

        # ====================================== #
        # import all upper air zarr files
        all_files = []
        for fn in self.filenames:
            # drop variables if they are not in the config
            xarray_dataset = get_forward_data(filename=fn)
            xarray_dataset = drop_var_from_dataset(xarray_dataset, self.varname_upper_air)
            # collect yearly datasets within a list
            all_files.append(xarray_dataset)
        self.all_files = all_files
        # ====================================== #

        # -------------------------------------- #
        # other settings
        self.current_epoch = 0
        self.rollout_p = rollout_p
        
        if 'lead_time_periods' in conf['data']:
            self.lead_time_periods = conf['data']['lead_time_periods']
        else:
            self.lead_time_periods = 1
        
        if 'skip_periods' in conf['data']:
            self.skip_periods = conf['data']['skip_periods']
        else:
            self.skip_periods = 1
            
        if self.skip_periods is None:
            self.skip_periods = 1
            
    def ds_read_and_subset(self, filename, time_start, time_end, varnames):
        sliced_x = xr.open_zarr(filename, consolidated=True)
        sliced_x = sliced_x.isel(time=slice(time_start, time_end))
        sliced_x = drop_var_from_dataset(sliced_x, varnames)
        return sliced_x

    def load_zarr_as_input(self, i_file, i_init_start, i_init_end):
        # get the needed file from a list of zarr files
        # open the zarr file as xr.dataset and subset based on the needed time
        
        # sliced_x: the final output, starts with an upper air xr.dataset
        sliced_x = self.ds_read_and_subset(self.filenames[i_file], 
                                           i_init_start,
                                           i_init_end+1,
                                           self.varname_upper_air)
        # surface variables
        if self.varname_surface is not None:
            sliced_surface = self.ds_read_and_subset(self.filename_surface[i_file], 
                                                     i_init_start,
                                                     i_init_end+1,
                                                     self.varname_surface)
            # merge surface to sliced_x
            sliced_surface['time'] = sliced_x['time']
            sliced_x = sliced_x.merge(sliced_surface)


        # dynamic forcing variables
        if self.varname_dyn_forcing is not None:
            sliced_dyn_forcing = self.ds_read_and_subset(self.filename_dyn_forcing[i_file], 
                                                         i_init_start,
                                                         i_init_end+1,
                                                         self.varname_dyn_forcing)
            # merge surface to sliced_x
            sliced_dyn_forcing['time'] = sliced_x['time']
            sliced_x = sliced_x.merge(sliced_dyn_forcing)
        
        # forcing / static
        if self.filename_forcing is not None:
            sliced_forcing = xr.open_dataset(self.filename_forcing)
            sliced_forcing = drop_var_from_dataset(sliced_forcing, self.varname_forcing)

            # See also `ERA5_and_Forcing_Dataset`
            # =============================================================================== #
            # matching month, day, hour between forcing and upper air [time]
            # this approach handles leap year forcing file and non-leap-year upper air file
            month_day_forcing = extract_month_day_hour(np.array(sliced_forcing['time']))
            month_day_inputs = extract_month_day_hour(np.array(sliced_x['time']))
            # indices to subset
            ind_forcing, _ = find_common_indices(month_day_forcing, month_day_inputs)
            sliced_forcing = sliced_forcing.isel(time=ind_forcing)
            # forcing and upper air have different years but the same mon/day/hour
            # safely replace forcing time with upper air time
            sliced_forcing['time'] = sliced_x['time']
            # =============================================================================== #
            
            # merge forcing to sliced_x
            sliced_x = sliced_x.merge(sliced_forcing)
            
        if self.filename_static is not None:
            sliced_static = xr.open_dataset(self.filename_static)
            sliced_static = drop_var_from_dataset(sliced_static, self.varname_static)
            sliced_static = sliced_static.expand_dims(dim={"time": len(sliced_x['time'])})
            sliced_static['time'] = sliced_x['time']
            # merge static to sliced_x
            sliced_x = sliced_x.merge(sliced_static)
        return sliced_x

    
    def find_start_stop_indices(self, index):
        # ============================================================================ #
        # shift hours for history_len > 1, becuase more than one init times are needed
        # <--- !! it MAY NOT work when self.skip_period != 1
        shifted_hours = self.lead_time_periods * self.skip_periods * (self.history_len-1)
        # ============================================================================ #
        # subtrack shifted_hour form the 1st & last init times
        # convert to datetime object
        self.init_datetime[index][0] = datetime.datetime.strptime(
            self.init_datetime[index][0], '%Y-%m-%d %H:%M:%S') - datetime.timedelta(hours=shifted_hours)
        self.init_datetime[index][1] = datetime.datetime.strptime(
            self.init_datetime[index][1], '%Y-%m-%d %H:%M:%S') - datetime.timedelta(hours=shifted_hours)
        
        # convert the 1st & last init times to a list of init times
        self.init_datetime[index] = generate_datetime(self.init_datetime[index][0], self.init_datetime[index][1], self.lead_time_periods)
        # convert datetime obj to nanosecondes
        init_time_list_dt = [np.datetime64(date.strftime('%Y-%m-%d %H:%M:%S')) for date in self.init_datetime[index]]
        self.init_time_list_np = [np.datetime64(str(dt_obj) + '.000000000').astype(datetime.datetime) for dt_obj in init_time_list_dt]

        for i_file, ds in enumerate(self.all_files):
            # get the year of the current file
            ds_year = int(np.datetime_as_string(ds['time'][0].values, unit='Y'))
        
            # get the first and last years of init times
            init_year0 = nanoseconds_to_year(self.init_time_list_np[0])
            
            # found the right yearly file
            if init_year0 == ds_year:
                
                # convert ds['time'] to a list of nanosecondes
                ds_time_list = [np.datetime64(ds_time.values).astype(datetime.datetime) for ds_time in ds['time']]
                ds_start_time = ds_time_list[0]
                ds_end_time = ds_time_list[-1]
                
                init_time_start = self.init_time_list_np[0]
                # if initalization time is within this (yearly) xr.Dataset
                if ds_start_time <= init_time_start <= ds_end_time:
        
                    # try getting the index of the first initalization time 
                    i_init_start = ds_time_list.index(init_time_start)
                    
                    # for multiple init time inputs (history_len > 1), init_end is different for init_start
                    init_time_end = init_time_start + hour_to_nanoseconds(shifted_hours)
                    
                    # see if init_time_end is alos in this file
                    if ds_start_time <= init_time_end <= ds_end_time:
                        
                        # try getting the index
                        i_init_end = ds_time_list.index(init_time_end)
                    else:
                        # this set of initalizations have crossed years
                        # get the last element of the current file
                        # we have anthoer section that checks additional input data
                        i_init_end = len(ds_time_list) - 1
                        
                    info = [i_file, i_init_start, i_init_end]
                    return info

    def __len__(self):
        return len(self.init_datetime)

    def __iter__(self):
        worker_info = get_worker_info()
        num_workers = worker_info.num_workers if worker_info is not None else 1
        worker_id = worker_info.id if worker_info is not None else 0
        sampler = DistributedSampler(self, 
                                     num_replicas=num_workers*self.world_size, 
                                     rank=self.rank*num_workers+worker_id, 
                                     shuffle=False)
        for index in sampler:
            # get the init time info for the current sample
            data_lookup = self.find_start_stop_indices(index)
            
            for k, _ in enumerate(self.init_time_list_np):
                
                # the first initialization time: get initalization from data
                if k == 0:
                    i_file, i_init_start, i_init_end = data_lookup
                    
                    # allocate output dict
                    output_dict = {}

                    # get all inputs in one xr.Dataset
                    sliced_x = self.load_zarr_as_input(i_file, i_init_start, i_init_end)
                    
                    # Check if additional data from the next file is needed
                    if len(sliced_x['time']) < self.history_len:
                        
                        # Load excess data from the next file
                        next_file_idx = self.filenames.index(self.filenames[i_file]) + 1
                        
                        if next_file_idx >= len(self.filenames):
                            # not enough input data to support this forecast
                            raise OSError("You have reached the end of the available data. Exiting.")
                            
                        else:
                            # i_init_start = 0 because we need the beginning of the next file only
                            sliced_x_next = self.load_zarr_as_input(next_file_idx, 0, self.history_len)
                            
                            # Concatenate excess data from the next file with the current data
                            sliced_x = xr.concat([sliced_x, sliced_x_next], dim='time')
                            sliced_x = sliced_x.isel(time=slice(0, self.history_len))
                                                     
                    # key 'historical_ERA5_images' is recongnized as input in credit.transform

                    print(
                        np.array(sliced_x['time'])
                    )
                    
                    sample_x = {'historical_ERA5_images': sliced_x}
                    
                    if self.transform:
                        sample_x = self.transform(sample_x)
                        
                    for key in sample_x.keys():
                        output_dict[key] = sample_x[key]
            
                    # <--- !! 'forecast_hour' is actually "forecast_step" but named by assuming hourly
                    output_dict['forecast_hour'] = k + 1 
                    # Adjust stopping condition
                    output_dict['stop_forecast'] = k == (len(self.init_time_list_np) - 1)
                    output_dict['datetime'] = sliced_x.time.values.astype('datetime64[s]').astype(int)[-1]
                    
                # other later initialization time: the same initalization as in k=0, but add more forecast steps
                else:
                    output_dict['forecast_hour'] = k + 1
                     # Adjust stopping condition
                    output_dict['stop_forecast'] = k == (len(self.init_time_list_np) - 1)
                    
                # return output_dict
                yield output_dict
                
                if output_dict['stop_forecast']:
                    break
                    
# =============================================== #
# This dataset works for hourly model only
# it does not support forcing & static here
# but it pairs to the ToTensor that adds
# TOA (which has problem) and other static fields 
# =============================================== #
class ERA5Dataset(torch.utils.data.Dataset):

    def __init__(
            self,
            filenames: list = ['/glade/derecho/scratch/wchapman/STAGING/TOTAL_2012-01-01_2012-12-31_staged.zarr',
                               '/glade/derecho/scratch/wchapman/STAGING/TOTAL_2013-01-01_2013-12-31_staged.zarr'],
            history_len: int = 1,
            forecast_len: int = 2,
            transform: Optional[Callable] = None,
            seed=42,
            skip_periods=None,
            one_shot=None,
            max_forecast_len=None
    ):
        self.history_len = history_len
        self.forecast_len = forecast_len
        self.transform = transform
        self.skip_periods = skip_periods
        self.one_shot = one_shot
        self.total_seq_len = self.history_len + self.forecast_len
        all_fils = []
        filenames = sorted(filenames)
        for fn in filenames:
            all_fils.append(get_forward_data(filename=fn))
        self.all_fils = all_fils
        self.data_array = all_fils[0]
        self.rng = np.random.default_rng(seed=seed)
        self.max_forecast_len = max_forecast_len

        # set data places:
        indo = 0
        self.meta_data_dict = {}
        for ee, bb in enumerate(self.all_fils):
            self.meta_data_dict[str(ee)] = [len(bb['time']), indo, indo + len(bb['time'])]
            indo += len(bb['time']) + 1

        # set out of bounds indexes...
        OOB = []
        for kk in self.meta_data_dict.keys():
            OOB.append(generate_integer_list_around(self.meta_data_dict[kk][2]))
        self.OOB = flatten_list(OOB)

    def __post_init__(self):
        # Total sequence length of each sample.
        self.total_seq_len = self.history_len + self.forecast_len

    def __len__(self):
        tlen = 0
        for bb in self.all_fils:
            tlen += len(bb['time']) - self.total_seq_len + 1
        return tlen

    def __getitem__(self, index):
        # find the result key:
        result_key = find_key_for_number(index, self.meta_data_dict)

        # get the data selection:
        true_ind = index - self.meta_data_dict[result_key][1]

        if true_ind > (len(self.all_fils[int(result_key)]['time']) - (self.history_len + self.forecast_len + 1)):
            true_ind = len(self.all_fils[int(result_key)]['time']) - (self.history_len + self.forecast_len + 1)

        datasel = self.all_fils[int(result_key)].isel(
            time=slice(true_ind, true_ind + self.history_len + self.forecast_len + 1))

        if (self.skip_periods is not None) and (self.one_shot is None):
            sample = Sample(
                historical_ERA5_images=datasel.isel(time=slice(0, self.history_len, self.skip_periods)),
                target_ERA5_images=datasel.isel(time=slice(self.history_len, len(datasel['time']), self.skip_periods)),
                datetime_index=datasel.time.values.astype('datetime64[s]').astype(int)
            )

        elif (self.skip_periods is not None) and (self.one_shot is not None):
            target_ERA5_images = datasel.isel(time=slice(self.history_len, len(datasel['time']), self.skip_periods))
            target_ERA5_images = target_ERA5_images.isel(time=slice(0, 1))

            sample = Sample(
                historical_ERA5_images=datasel.isel(time=slice(0, self.history_len, self.skip_periods)),
                target_ERA5_images=target_ERA5_images,
                datetime_index=datasel.time.values.astype('datetime64[s]').astype(int)
            )

        elif self.one_shot is not None:
            historical_data = datasel.isel(time=slice(0, self.history_len)).load()
            target_data = datasel.isel(time=slice(-1, None)).load()
            # Create the Sample object with the loaded data
            sample = Sample(
                historical_ERA5_images=historical_data,
                target_ERA5_images=target_data,
                datetime_index=[int(historical_data.time.values[0].astype('datetime64[s]').astype(int)),
                                int(target_data.time.values[0].astype('datetime64[s]').astype(int))]
            )
        else:
            sample = Sample(
                historical_ERA5_images=datasel.isel(time=slice(0, self.history_len)),
                target_ERA5_images=datasel.isel(time=slice(self.history_len, len(datasel['time']))),
                datetime_index=datasel.time.values.astype('datetime64[s]').astype(int)
            )

        if self.transform:
            sample = self.transform(sample)

        sample["index"] = index

        return sample

# ======================================= #
# This dataset is replaced by ERA5Dataset
# ======================================= #
# class ERA5(torch.utils.data.Dataset):

#     def __init__(
#             self,
#             filenames: list = ['/glade/derecho/scratch/wchapman/STAGING/TOTAL_2012-01-01_2012-12-31_staged.zarr',
#                                '/glade/derecho/scratch/wchapman/STAGING/TOTAL_2013-01-01_2013-12-31_staged.zarr'],
#             history_len: int = 1,
#             forecast_len: int = 2,
#             transform: Optional[Callable] = None,
#             seed=42,
#             skip_periods=None,
#             one_shot=None,
#             max_forecast_len=None
#     ):
#         self.history_len = history_len
#         self.forecast_len = forecast_len
#         self.transform = transform
#         self.skip_periods = skip_periods
#         self.one_shot = one_shot
#         self.total_seq_len = self.history_len + self.forecast_len
#         all_fils = []
#         filenames = sorted(filenames)
#         for fn in filenames:
#             all_fils.append(get_forward_data(filename=fn))
#         self.all_fils = all_fils
#         self.data_array = all_fils[0]
#         self.rng = np.random.default_rng(seed=seed)
#         self.max_forecast_len = max_forecast_len

#         # set data places:
#         indo = 0
#         self.meta_data_dict = {}
#         for ee, bb in enumerate(self.all_fils):
#             self.meta_data_dict[str(ee)] = [len(bb['time']), indo, indo + len(bb['time'])]
#             indo += len(bb['time']) + 1

#         # set out of bounds indexes...
#         OOB = []
#         for kk in self.meta_data_dict.keys():
#             OOB.append(generate_integer_list_around(self.meta_data_dict[kk][2]))
#         self.OOB = flatten_list(OOB)

#     def __post_init__(self):
#         # Total sequence length of each sample.
#         self.total_seq_len = self.history_len + self.forecast_len

#     def __len__(self):
#         tlen = 0
#         for bb in self.all_fils:
#             tlen += len(bb['time']) - self.total_seq_len + 1
#         return tlen

#     def update_forecast_len(self, new_forecast_len):
#         """Update the forecast length and recompute dependent attributes."""
#         self.forecast_len = new_forecast_len
#         self.total_seq_len = self.history_len + self.forecast_len

#     def __getitem__(self, index):

#         # Update forecast_len if needed
#         if isinstance(self.max_forecast_len, int):
#             self._forecast_len = self.forecast_len
#             std_dev = 1.0
#             new_len = int(np.random.normal(loc=self._forecast_len, scale=std_dev, size=1))
#             new_len = np.clip(new_len, 1, 120)
#             self.update_forecast_len(new_len)

#         # find the result key:
#         result_key = find_key_for_number(index, self.meta_data_dict)
#         # get the data selection:
#         true_ind = index - self.meta_data_dict[result_key][1]

#         if true_ind > (len(self.all_fils[int(result_key)]['time']) - (self.history_len + self.forecast_len + 1)):
#             true_ind = len(self.all_fils[int(result_key)]['time']) - (self.history_len + self.forecast_len + 1)

#         datasel = self.all_fils[int(result_key)].isel(
#             time=slice(true_ind, true_ind + self.history_len + self.forecast_len + 1))

#         if (self.skip_periods is not None) and (self.one_shot is None):
#             sample = Sample(
#                 historical_ERA5_images=datasel.isel(time=slice(0, self.history_len, self.skip_periods)),
#                 target_ERA5_images=datasel.isel(time=slice(self.history_len, len(datasel['time']), self.skip_periods)),
#                 datetime_index=datasel.time.values.astype('datetime64[s]').astype(int)
#             )

#         elif (self.skip_periods is not None) and (self.one_shot is not None):
#             target_ERA5_images = datasel.isel(time=slice(self.history_len, len(datasel['time']), self.skip_periods))
#             target_ERA5_images = target_ERA5_images.isel(time=slice(0, 1))

#             sample = Sample(
#                 historical_ERA5_images=datasel.isel(time=slice(0, self.history_len, self.skip_periods)),
#                 target_ERA5_images=target_ERA5_images,
#                 datetime_index=datasel.time.values.astype('datetime64[s]').astype(int)
#             )

#         elif self.one_shot is not None:
#             historical_data = datasel.isel(time=slice(0, self.history_len)).load()
#             target_data = datasel.isel(time=slice(-1, None)).load()
#             sample = Sample(
#                 historical_ERA5_images=historical_data,
#                 target_ERA5_images=target_data,
#                 datetime_index=[int(historical_data.time.values[0].astype('datetime64[s]').astype(int)),
#                                 int(target_data.time.values[0].astype('datetime64[s]').astype(int))]
#             )
#         else:
#             sample = Sample(
#                 historical_ERA5_images=datasel.isel(time=slice(0, self.history_len)),
#                 target_ERA5_images=datasel.isel(time=slice(self.history_len, len(datasel['time']))),
#                 datetime_index=datasel.time.values.astype('datetime64[s]').astype(int)
#             )

#         if self.transform:
#             sample = self.transform(sample)

#         sample["index"] = index

#         if isinstance(self.max_forecast_len, int):
#             sample["forecast_hour"] = self.forecast_len
#             self.forecast_len = self._forecast_len

#         return sample

# ================================= #
# This dataset is old, but not sure
# if anyone still uses it
# ================================= #
class Dataset_BridgeScaler(torch.utils.data.Dataset):
    def __init__(
            self,
            conf,
            conf_dataset,
            transform: Optional[Callable] = None,
    ):
        years_do = list(conf["data"][conf_dataset])
        self.available_dates = pd.date_range(str(years_do[0]), str(years_do[1]), freq='1H')
        self.data_path = str(conf["data"]["bs_data_path"])
        self.history_len = int(conf["data"]["history_len"])
        self.forecast_len = int(conf["data"]["forecast_len"])
        self.forecast_len = 1 if self.forecast_len == 0 else self.forecast_len
        self.file_format = str(conf["data"]["bs_file_format"])
        self.transform = transform
        self.skip_periods = conf["data"]["skip_periods"]
        self.one_shot = conf["data"]["one_shot"]
        self.total_seq_len = self.history_len + self.forecast_len
        self.first_date = self.available_dates[0]
        self.last_date = self.available_dates[-1]

    def __post_init__(self):
        # Total sequence length of each sample.
        self.total_seq_len = self.history_len + self.forecast_len

    def __len__(self):
        tlen = 0
        tlen = len(self.available_dates)
        return tlen

    def evenly_spaced_indlist(self, index, skip_periods, forecast_len, history_len):
        # Initialize the list with the base index
        indlist = [index]

        # Add forecast indices
        for i in range(1, forecast_len + 1):
            indlist.append(index + i * skip_periods)

        # Add history indices
        for i in range(1, history_len + 1):
            indlist.append(index - i * skip_periods)

        # Sort the list to maintain order
        indlist = sorted(indlist)
        return indlist

    def __getitem__(self, index):

        if (self.skip_periods is None) & (self.one_shot is None):
            date_index = self.available_dates[index]

            indlist = sorted(
                [index]
                + [index + (i) + 1 for i in range(self.forecast_len)]
                + [index - i - 1 for i in range(self.history_len)]
            )

            if np.min(indlist) < 0:
                indlist = list(np.array(indlist) + np.abs(np.min(indlist)))
                index += np.abs(np.min(indlist))
            if np.max(indlist) >= self.__len__():
                indlist = list(np.array(indlist) - np.abs(np.max(indlist)) + self.__len__() - 1)
                index -= np.abs(np.max(indlist))
            date_index = self.available_dates[indlist]
            str_tot_find = f'%Y/%m/%d/{self.file_format}'
            fs = [f"{self.data_path}/{bb.strftime(str_tot_find)}" for bb in date_index]
            if len(fs) < 2:
                raise "Must be greater than one day in the list [x and x+1 minimum]"

            fe = [1 if os.path.exists(fn) else 0 for fn in fs]
            if np.sum(fe) == len(fs):
                pass
            else:
                raise "weve left the training dataset, check your dataloader logic"

            DShist = xr.open_mfdataset(fs[1:self.history_len + 1]).load()
            DSfor = xr.open_mfdataset(fs[self.history_len + 1:self.history_len + 1 + self.forecast_len]).load()

            sample = Sample(
                historical_ERA5_images=DShist,
                target_ERA5_images=DSfor,
                datetime_index=date_index
            )

            if self.transform:
                sample = self.transform(sample)
            return sample
        if self.one_shot is not None:
            date_index = self.available_dates[index]

            indlist = sorted(
                [index] +
                [index + (i) + 1 for i in range(self.forecast_len)] +
                [index - i - 1 for i in range(self.history_len)]
            )
            # indlist.append(index+self.one_shot)

            if np.min(indlist) < 0:
                indlist = list(np.array(indlist) + np.abs(np.min(indlist)))
                index += np.abs(np.min(indlist))
            if np.max(indlist) >= self.__len__():
                indlist = list(np.array(indlist) - np.abs(np.max(indlist)) + self.__len__() - 1)
                index -= np.abs(np.max(indlist))

            date_index = self.available_dates[indlist]
            str_tot_find = f'%Y/%m/%d/{self.file_format}'
            fs = [f"{self.data_path}/{bb.strftime(str_tot_find)}" for bb in date_index]

            if len(fs) < 2:
                raise "Must be greater than one day in the list [x and x+1 minimum]"

            fe = [1 if os.path.exists(fn) else 0 for fn in fs]
            if np.sum(fe) == len(fs):
                pass
            else:
                raise "weve left the training dataset, check your dataloader logic"

            DShist = xr.open_mfdataset(fs[:self.history_len]).load()
            DSfor = xr.open_mfdataset(fs[-2]).load()

            sample = Sample(
                historical_ERA5_images=DShist,
                target_ERA5_images=DSfor,
                datetime_index=date_index
            )

            if self.transform:
                sample = self.transform(sample)
            return sample

        if (self.skip_periods is not None) and (self.one_shot is None):
            date_index = self.available_dates[index]
            indlist = self.evenly_spaced_indlist(index, self.skip_periods, self.forecast_len, self.history_len)

            if np.min(indlist) < 0:
                indlist = list(np.array(indlist) + np.abs(np.min(indlist)))
                index += np.abs(np.min(indlist))
            if np.max(indlist) >= self.__len__():
                indlist = list(np.array(indlist) - np.abs(np.max(indlist)) + self.__len__() - 1)
                index -= np.abs(np.max(indlist))

            date_index = self.available_dates[indlist]
            str_tot_find = f'%Y/%m/%d/{self.file_format}'
            fs = [f"{self.data_path}/{bb.strftime(str_tot_find)}" for bb in date_index]

            if len(fs) < 2:
                raise "Must be greater than one day in the list [x and x+1 minimum]"

            fe = [1 if os.path.exists(fn) else 0 for fn in fs]
            if np.sum(fe) == len(fs):
                pass
            else:
                raise "weve left the training dataset, check your dataloader logic"

            DShist = xr.open_mfdataset(fs[:self.history_len]).load()
            DSfor = xr.open_mfdataset(fs[self.history_len:self.history_len + self.forecast_len]).load()

            sample = Sample(
                historical_ERA5_images=DShist,
                target_ERA5_images=DSfor,
                datetime_index=date_index
            )

            if self.transform:
                sample = self.transform(sample)
            return sample

# ================================================================== #
# Note: DistributedSequentialDataset & DistributedSequentialDataset
# are legacy; they wrap ERA5Dataset to send data batches to GPUs for
# (1 class of?) huge sharded models, but otherwise have been
# superseded by ERA5Dataset.
# ================================================================== #
# class DistributedSequentialDataset(torch.utils.data.IterableDataset):
#     # https://colab.research.google.com/drive/1OFLZnX9y5QUFNONuvFsxOizq4M-tFvk-?usp=sharing#scrollTo=CxSCQPOMHgwo

#     def __init__(self, filenames, history_len, forecast_len, skip_periods, rank, world_size, shuffle=False,
#                  transform=None, rollout_p=0.0):

#         self.dataset = ERA5Dataset(
#             filenames=filenames,
#             history_len=history_len,
#             forecast_len=forecast_len,
#             skip_periods=skip_periods,
#             transform=transform
#         )
#         self.meta_data_dict = self.dataset.meta_data_dict
#         self.all_fils = self.dataset.all_fils
#         self.history_len = history_len
#         self.forecast_len = forecast_len
#         self.filenames = filenames
#         self.transform = transform
#         self.rank = rank
#         self.world_size = world_size
#         self.shuffle = shuffle
#         self.skip_periods = skip_periods
#         self.current_epoch = 0
#         self.rollout_p = rollout_p

#     def __len__(self):
#         tlen = 0
#         for bb in self.all_fils:
#             tlen += (len(bb['time']) - self.forecast_len)
#         return tlen

#     def set_epoch(self, epoch):
#         self.current_epoch = epoch

#     def set_rollout_prob(self, p):
#         self.rollout_p = p

#     def __iter__(self):
#         worker_info = get_worker_info()
#         num_workers = worker_info.num_workers if worker_info is not None else 1
#         worker_id = worker_info.id if worker_info is not None else 0
#         sampler = DistributedSampler(self, num_replicas=num_workers * self.world_size,
#                                      rank=self.rank * num_workers + worker_id, shuffle=self.shuffle)
#         sampler.set_epoch(self.current_epoch)

#         for index in iter(sampler):
#             result_key = find_key_for_number(index, self.meta_data_dict)
#             true_ind = index - self.meta_data_dict[result_key][1]

#             if true_ind > (len(self.all_fils[int(result_key)]['time']) - (self.history_len + self.forecast_len + 1)):
#                 true_ind = len(self.all_fils[int(result_key)]['time']) - (self.history_len + self.forecast_len + 3)

#             indices = list(range(true_ind, true_ind + self.history_len + self.forecast_len))
#             stop_forecast = False

#             for k, ind in enumerate(indices):

#                 concatenated_samples = {'x': [], 'x_surf': [], 'y': [], 'y_surf': [], "static": [], "TOA": []}
#                 sliced = xr.open_zarr(self.filenames[int(result_key)], consolidated=True).isel(
#                     time=slice(ind, ind + self.history_len + self.forecast_len + 1, self.skip_periods))
#                 sample = {
#                     'x': sliced.isel(time=slice(k, k + self.history_len, 1)),
#                     'y': sliced.isel(time=slice(k + self.history_len, k + self.history_len + 1, 1)),
#                     't': sliced.time.values.astype('datetime64[s]').astype(int),
#                 }

#                 if self.transform:
#                     sample = self.transform(sample)

#                 for key in concatenated_samples.keys():
#                     concatenated_samples[key] = sample[key].squeeze()

#                 stop_forecast = (torch.rand(1).item() < self.rollout_p)
#                 stop_forecast = stop_forecast or (k == self.forecast_len)

#                 concatenated_samples['forecast_hour'] = k
#                 concatenated_samples['index'] = index
#                 concatenated_samples['stop_forecast'] = stop_forecast

#                 yield concatenated_samples

#                 if stop_forecast:
#                     break

#                 if (k == self.forecast_len):
#                     break

# ================================================================== #
# Note: DistributedSequentialDataset & DistributedSequentialDataset
# are legacy; they wrap ERA5Dataset to send data batches to GPUs for
# (1 class of?) huge sharded models, but otherwise have been
# superseded by ERA5Dataset.
# ================================================================== #
class SequentialDataset(torch.utils.data.Dataset):

    def __init__(self, filenames, history_len=1, forecast_len=2, skip_periods=1, transform=None, random_forecast=True):
        self.dataset = ERA5Dataset(
            filenames=filenames,
            history_len=history_len,
            forecast_len=forecast_len,
            transform=transform
        )
        self.meta_data_dict = self.dataset.meta_data_dict
        self.all_fils = self.dataset.all_fils
        self.history_len = history_len
        self.forecast_len = forecast_len
        self.filenames = filenames
        self.transform = transform
        self.skip_periods = skip_periods
        self.random_forecast = random_forecast
        self.iteration_count = 0
        self.current_epoch = 0
        self.adjust_forecast = 0

        self.index_list = []
        for i, x in enumerate(self.all_fils):
            times = x['time'].values
            slices = np.arange(0, times.shape[0] - (self.forecast_len + 1))
            self.index_list += [(i, slice) for slice in slices]

    def __len__(self):
        return len(self.index_list)

    def set_params(self, epoch):
        self.current_epoch = epoch
        self.iteration_count = 0

    def __getitem__(self, index):

        if self.random_forecast and (self.iteration_count % self.forecast_len == 0):
            # Randomly choose a starting point within a valid range
            max_start = len(self.index_list) - (self.forecast_len + 1)
            self.adjust_forecast = np.random.randint(0, max_start + 1)

        index = (index + self.adjust_forecast) % self.__len__()
        file_id, slice_idx = self.index_list[index]

        dataset = xr.open_zarr(self.filenames[file_id], consolidated=True).isel(
            time=slice(slice_idx, slice_idx + self.skip_periods + 1, self.skip_periods))

        sample = {
            'x': dataset.isel(time=slice(0, 1, 1)),
            'y': dataset.isel(time=slice(1, 2, 1)),
        }

        if self.transform:
            sample = self.transform(sample)

        sample['forecast_hour'] = self.iteration_count
        sample['forecast_datetime'] = dataset.time.values.astype('datetime64[s]').astype(int)
        sample['stop_forecast'] = False

        if self.iteration_count == self.forecast_len - 1:
            sample['stop_forecast'] = True

        # Increment the iteration count
        self.iteration_count += 1

        return sample



# =========================================== #
# This class may have the one-step-off problem
# =========================================== #
# class PredictForecast(torch.utils.data.IterableDataset):
#     def __init__(self,
#                  filenames,
#                  forecasts,
#                  history_len,
#                  forecast_len,
#                  skip_periods,
#                  rank,
#                  world_size,
#                  shuffle=False,
#                  transform=None,
#                  rollout_p=0.0,
#                  start_time=None,
#                  stop_time=None,
#                  which_forecast=None):

#         self.dataset = ERA5Dataset(
#             filenames=filenames,
#             history_len=history_len,
#             forecast_len=forecast_len,
#             skip_periods=skip_periods,
#             transform=transform
#         )
#         self.meta_data_dict = self.dataset.meta_data_dict
#         self.all_files = self.dataset.all_fils
#         self.history_len = history_len
#         self.forecast_len = forecast_len
#         self.filenames = filenames
#         self.transform = transform
#         self.rank = rank
#         self.world_size = world_size
#         self.shuffle = shuffle
#         self.skip_periods = skip_periods
#         self.current_epoch = 0
#         self.rollout_p = rollout_p
#         self.forecasts = forecasts
#         self.skip_periods = skip_periods if skip_periods is not None else 1
#         self.which_forecast = which_forecast

#     def find_start_stop_indices(self, index):
#         start_time = self.forecasts[index][0]
#         date_object = datetime.datetime.strptime(start_time, '%Y-%m-%d %H:%M:%S')
#         shifted_hours = self.skip_periods * self.history_len
#         date_object = date_object - datetime.timedelta(hours=shifted_hours)
#         self.forecasts[index][0] = date_object.strftime('%Y-%m-%d %H:%M:%S')

#         datetime_objs = [np.datetime64(date) for date in self.forecasts[index]]
#         start_time, stop_time = [str(datetime_obj) + '.000000000' for datetime_obj in datetime_objs]
#         self.start_time = np.datetime64(start_time).astype(datetime.datetime)
#         self.stop_time = np.datetime64(stop_time).astype(datetime.datetime)

#         info = {}

#         for idx, dataset in enumerate(self.all_files):
#             start_time = np.datetime64(dataset['time'].min().values).astype(datetime.datetime)
#             stop_time = np.datetime64(dataset['time'].max().values).astype(datetime.datetime)
#             track_start = False
#             track_stop = False

#             if start_time <= self.start_time <= stop_time:
#                 # Start time is in this file, use start time index
#                 dataset = np.array([np.datetime64(x.values).astype(datetime.datetime) for x in dataset['time']])
#                 start_idx = np.searchsorted(dataset, self.start_time)
#                 start_idx = max(0, min(start_idx, len(dataset) - 1))
#                 track_start = True

#             elif start_time < self.stop_time and stop_time > self.start_time:
#                 # File overlaps time range, use full file
#                 start_idx = 0
#                 track_start = True

#             if start_time <= self.stop_time <= stop_time:
#                 # Stop time is in this file, use stop time index
#                 if isinstance(dataset, np.ndarray):
#                     pass
#                 else:
#                     dataset = np.array([np.datetime64(x.values).astype(datetime.datetime) for x in dataset['time']])
#                 stop_idx = np.searchsorted(dataset, self.stop_time)
#                 stop_idx = max(0, min(stop_idx, len(dataset) - 1))
#                 track_stop = True

#             elif start_time < self.stop_time and stop_time > self.start_time:
#                 # File overlaps time range, use full file
#                 stop_idx = len(dataset) - 1
#                 track_stop = True

#             # Only include files that overlap the time range
#             if track_start and track_stop:
#                 info[idx] = ((idx, start_idx), (idx, stop_idx))

#         indices = []
#         for dataset_idx, (start, stop) in info.items():
#             for i in range(start[1], stop[1] + 1):
#                 indices.append((start[0], i))
#         return indices

#     def __len__(self):
#         return len(self.forecasts)

#     def __iter__(self):
#         worker_info = get_worker_info()
#         num_workers = worker_info.num_workers if worker_info is not None else 1
#         worker_id = worker_info.id if worker_info is not None else 0
#         sampler = DistributedSampler(self, num_replicas=num_workers * self.world_size,
#                                      rank=self.rank * num_workers + worker_id, shuffle=self.shuffle)

#         for index in sampler:

#             data_lookup = self.find_start_stop_indices(index)

#             for k, (file_key, time_key) in enumerate(data_lookup):
#                 concatenated_samples = {'x': [], 'x_surf': [], 'y': [], 'y_surf': []}
#                 sliced_x = xr.open_zarr(self.filenames[file_key], consolidated=True).isel(
#                     time=slice(time_key, time_key + self.history_len + 1))

#                 # Check if additional data from the next file is needed
#                 if len(sliced_x['time']) < self.history_len + 1:
#                     # Load excess data from the next file
#                     next_file_idx = self.filenames.index(self.filenames[file_key]) + 1
#                     if next_file_idx == len(self.filenames):
#                         raise OSError("You have reached the end of the available data. Exiting.")
#                     sliced_x_next = xr.open_zarr(
#                         self.filenames[next_file_idx],
#                         consolidated=True).isel(time=slice(0, self.history_len + 1 - len(sliced_x['time'])))

#                     # Concatenate excess data from the next file with the current data
#                     sliced_x = xr.concat([sliced_x, sliced_x_next], dim='time')

#                 sample_x = {
#                     'x': sliced_x.isel(time=slice(0, self.history_len)),
#                     'y': sliced_x.isel(time=slice(self.history_len, self.history_len + 1))  # Fetch y data for t(i+1)
#                 }

#                 if self.transform:
#                     sample_x = self.transform(sample_x)
#                     # Add static vars, if any, to the return dictionary
#                     if "static" in sample_x:
#                         concatenated_samples["static"] = []
#                     if "TOA" in sample_x:
#                         concatenated_samples["TOA"] = []

#                 for key in concatenated_samples.keys():
#                     concatenated_samples[key] = sample_x[key].squeeze(0) if self.history_len == 1 else sample_x[key]

#                 concatenated_samples['forecast_hour'] = k + 1
#                 concatenated_samples['stop_forecast'] = (
#                             k == (len(data_lookup) - self.history_len - 1))  # Adjust stopping condition
#                 concatenated_samples['datetime'] = sliced_x.time.values.astype('datetime64[s]').astype(int)[-1]

#                 yield concatenated_samples

#                 if concatenated_samples['stop_forecast']:
#                     break

# =========================================== #
# This class may have the one-step-off problem
# =========================================== #
# class PredictForecastRollout(torch.utils.data.IterableDataset):
#     def __init__(self,
#                  filenames,
#                  forecasts,
#                  history_len,
#                  forecast_len,
#                  skip_periods,
#                  rank,
#                  world_size,
#                  shuffle=False,
#                  transform=None,
#                  rollout_p=0.0,
#                  start_time=None,
#                  stop_time=None,
#                  which_forecast=None):

#         self.dataset = ERA5Dataset(
#             filenames=filenames,
#             history_len=history_len,
#             forecast_len=forecast_len,
#             skip_periods=skip_periods,
#             transform=transform
#         )
#         self.meta_data_dict = self.dataset.meta_data_dict
#         self.all_files = self.dataset.all_fils
#         self.history_len = history_len
#         self.forecast_len = forecast_len
#         self.filenames = filenames
#         self.transform = transform
#         self.rank = rank
#         self.world_size = world_size
#         self.shuffle = shuffle
#         self.skip_periods = skip_periods
#         self.current_epoch = 0
#         self.rollout_p = rollout_p
#         self.forecasts = forecasts
#         self.skip_periods = skip_periods if skip_periods is not None else 1
#         self.which_forecast = which_forecast

#     def find_start_stop_indices(self, index):
#         start_time = self.forecasts[index][0]
#         date_object = datetime.datetime.strptime(start_time, '%Y-%m-%d %H:%M:%S')
#         shifted_hours = self.skip_periods * self.history_len
#         date_object = date_object - datetime.timedelta(hours=shifted_hours)
#         self.forecasts[index][0] = date_object.strftime('%Y-%m-%d %H:%M:%S')

#         datetime_objs = [np.datetime64(date) for date in self.forecasts[index]]
#         start_time, stop_time = [str(datetime_obj) + '.000000000' for datetime_obj in datetime_objs]
#         self.start_time = np.datetime64(start_time).astype(datetime.datetime)
#         self.stop_time = np.datetime64(stop_time).astype(datetime.datetime)

#         info = {}

#         for idx, dataset in enumerate(self.all_files):
#             start_time = np.datetime64(dataset['time'].min().values).astype(datetime.datetime)
#             stop_time = np.datetime64(dataset['time'].max().values).astype(datetime.datetime)
#             track_start = False
#             track_stop = False

#             if start_time <= self.start_time <= stop_time:
#                 # Start time is in this file, use start time index
#                 dataset = np.array([np.datetime64(x.values).astype(datetime.datetime) for x in dataset['time']])
#                 start_idx = np.searchsorted(dataset, self.start_time)
#                 start_idx = max(0, min(start_idx, len(dataset) - 1))
#                 track_start = True

#             elif start_time < self.stop_time and stop_time > self.start_time:
#                 # File overlaps time range, use full file
#                 start_idx = 0
#                 track_start = True

#             if start_time <= self.stop_time <= stop_time:
#                 # Stop time is in this file, use stop time index
#                 if isinstance(dataset, np.ndarray):
#                     pass
#                 else:
#                     dataset = np.array([np.datetime64(x.values).astype(datetime.datetime) for x in dataset['time']])
#                 stop_idx = np.searchsorted(dataset, self.stop_time)
#                 stop_idx = max(0, min(stop_idx, len(dataset) - 1))
#                 track_stop = True

#             elif start_time < self.stop_time and stop_time > self.start_time:
#                 # File overlaps time range, use full file
#                 stop_idx = len(dataset) - 1
#                 track_stop = True

#             # Only include files that overlap the time range
#             if track_start and track_stop:
#                 info[idx] = ((idx, start_idx), (idx, stop_idx))

#         indices = []
#         for dataset_idx, (start, stop) in info.items():
#             for i in range(start[1], stop[1] + 1):
#                 indices.append((start[0], i))
#         return indices

#     def __len__(self):
#         return len(self.forecasts)

#     def __iter__(self):
#         worker_info = get_worker_info()
#         num_workers = worker_info.num_workers if worker_info is not None else 1
#         worker_id = worker_info.id if worker_info is not None else 0
#         sampler = DistributedSampler(self, num_replicas=num_workers * self.world_size,
#                                      rank=self.rank * num_workers + worker_id, shuffle=self.shuffle)

#         for index in sampler:

#             data_lookup = self.find_start_stop_indices(index)

#             for k, (file_key, time_key) in enumerate(data_lookup):
#                 concatenated_samples = {'x': [], 'x_surf': [], 'y': [], 'y_surf': []}
#                 sliced_x = xr.open_zarr(self.filenames[file_key], consolidated=True).isel(
#                     time=slice(time_key, time_key + self.history_len + 1))

#                 # Check if additional data from the next file is needed
#                 if len(sliced_x['time']) < self.history_len + 1:
#                     # Load excess data from the next file
#                     next_file_idx = self.filenames.index(self.filenames[file_key]) + 1
#                     if next_file_idx == len(self.filenames):
#                         raise OSError("You have reached the end of the available data. Exiting.")
#                     sliced_x_next = xr.open_zarr(
#                         self.filenames[next_file_idx],
#                         consolidated=True).isel(time=slice(0, self.history_len + 1 - len(sliced_x['time'])))

#                     # Concatenate excess data from the next file with the current data
#                     sliced_x = xr.concat([sliced_x, sliced_x_next], dim='time')

#                 sample_x = {
#                     'x': sliced_x.isel(time=slice(0, self.history_len)),
#                     'y': sliced_x.isel(time=slice(self.history_len, self.history_len + 1))  # Fetch y data for t(i+1)
#                 }

#                 if self.transform:
#                     sample_x = self.transform(sample_x)
#                     # Add static vars, if any, to the return dictionary
#                     if "static" in sample_x:
#                         concatenated_samples["static"] = []
#                     if "TOA" in sample_x:
#                         concatenated_samples["TOA"] = []

#                 for key in concatenated_samples.keys():
#                     concatenated_samples[key] = sample_x[key].squeeze(0) if self.history_len == 1 else sample_x[key]

#                 concatenated_samples['forecast_hour'] = k + 1
#                 concatenated_samples['stop_forecast'] = (
#                             k == (len(data_lookup) - self.history_len - 1))  # Adjust stopping condition
#                 concatenated_samples['datetime'] = sliced_x.time.values.astype('datetime64[s]').astype(int)[-1]

#                 yield concatenated_samples

#                 break

# =========================================== #
# This class may have the one-step-off problem
# =========================================== #
# class PredictForecastQuantile(PredictForecast):

#     def __init__(self,
#                  conf,
#                  filenames,
#                  forecasts,
#                  history_len,
#                  forecast_len,
#                  skip_periods,
#                  rank,
#                  world_size,
#                  shuffle=False,
#                  transform=None,
#                  rollout_p=0.0,
#                  start_time=None,
#                  stop_time=None):

#         from credit.transforms import load_transforms

#         transform = load_transforms(conf)

#         self.dataset = Dataset_BridgeScaler(
#             conf,
#             conf_dataset='bs_years_test',
#             transform=transform
#         )

#         # Need information on the saved files
#         self.all_files = [get_forward_data(filename=fn) for fn in sorted(filenames)]
#         # Set data places:
#         indo = 0
#         self.meta_data_dict = {}
#         for ee, bb in enumerate(self.all_files):
#             self.meta_data_dict[str(ee)] = [len(bb['time']), indo, indo + len(bb['time'])]
#             indo += len(bb['time']) + 1

#         self.history_len = history_len
#         self.forecast_len = forecast_len
#         self.filenames = filenames
#         self.transform = transform
#         self.rank = rank
#         self.world_size = world_size
#         self.shuffle = shuffle
#         self.skip_periods = skip_periods
#         self.current_epoch = 0
#         self.rollout_p = rollout_p
#         self.forecasts = forecasts
#         self.skip_periods = skip_periods if skip_periods is not None else 1

#     def find_start_stop_indices(self, index):
#         start_time = self.forecasts[index][0]
#         date_object = datetime.datetime.strptime(start_time, '%Y-%m-%d %H:%M:%S')
#         shifted_hours = self.skip_periods * self.history_len
#         date_object = date_object - datetime.timedelta(hours=shifted_hours)
#         self.forecasts[index][0] = date_object.strftime('%Y-%m-%d %H:%M:%S')

#         datetime_objs = [np.datetime64(date) for date in self.forecasts[index]]
#         start_time, stop_time = [str(datetime_obj) + '.000000000' for datetime_obj in datetime_objs]
#         self.start_time = np.datetime64(start_time).astype(datetime.datetime)
#         self.stop_time = np.datetime64(stop_time).astype(datetime.datetime)

#         info = {}

#         for idx, dataset in enumerate(self.all_files):
#             start_time = np.datetime64(dataset['time'].min().values).astype(datetime.datetime)
#             stop_time = np.datetime64(dataset['time'].max().values).astype(datetime.datetime)
#             track_start = False
#             track_stop = False

#             if start_time <= self.start_time <= stop_time:
#                 # Start time is in this file, use start time index
#                 dataset = np.array([np.datetime64(x.values).astype(datetime.datetime) for x in dataset['time']])
#                 start_idx = np.searchsorted(dataset, self.start_time)
#                 start_idx = max(0, min(start_idx, len(dataset) - 1))
#                 track_start = True

#             elif start_time < self.stop_time and stop_time > self.start_time:
#                 # File overlaps time range, use full file
#                 start_idx = 0
#                 track_start = True

#             if start_time <= self.stop_time <= stop_time:
#                 # Stop time is in this file, use stop time index
#                 if isinstance(dataset, np.ndarray):
#                     pass
#                 else:
#                     dataset = np.array([np.datetime64(x.values).astype(datetime.datetime) for x in dataset['time']])
#                 stop_idx = np.searchsorted(dataset, self.stop_time)
#                 stop_idx = max(0, min(stop_idx, len(dataset) - 1))
#                 track_stop = True

#             elif start_time < self.stop_time and stop_time > self.start_time:
#                 # File overlaps time range, use full file
#                 stop_idx = len(dataset) - 1
#                 track_stop = True

#             # Only include files that overlap the time range
#             if track_start and track_stop:
#                 info[idx] = ((idx, start_idx), (idx, stop_idx))

#         indices = []
#         for dataset_idx, (start, stop) in info.items():
#             for i in range(start[1], stop[1] + 1):
#                 indices.append((start[0], i))
#         return indices

#     def __len__(self):
#         return len(self.forecasts)

#     def __iter__(self):
#         worker_info = get_worker_info()
#         num_workers = worker_info.num_workers if worker_info is not None else 1
#         worker_id = worker_info.id if worker_info is not None else 0
#         sampler = DistributedSampler(self, num_replicas=num_workers * self.world_size,
#                                      rank=self.rank * num_workers + worker_id, shuffle=self.shuffle)

#         for index in sampler:

#             data_lookup = self.find_start_stop_indices(index)

#             for k, (file_key, time_key) in enumerate(data_lookup):
#                 concatenated_samples = {'x': [], 'x_surf': [], 'y': [], 'y_surf': []}
#                 sliced_x = xr.open_zarr(self.filenames[file_key], consolidated=True).isel(
#                     time=slice(time_key, time_key + self.history_len + 1))

#                 # Check if additional data from the next file is needed
#                 if len(sliced_x['time']) < self.history_len + 1:
#                     # Load excess data from the next file
#                     next_file_idx = self.filenames.index(self.filenames[file_key]) + 1
#                     if next_file_idx == len(self.filenames):
#                         raise OSError("You have reached the end of the available data. Exiting.")
#                     sliced_x_next = xr.open_zarr(
#                         self.filenames[next_file_idx],
#                         consolidated=True).isel(time=slice(0, self.history_len + 1 - len(sliced_x['time'])))

#                     # Concatenate excess data from the next file with the current data
#                     sliced_x = xr.concat([sliced_x, sliced_x_next], dim='time')

#                 sample_x = {
#                     'x': sliced_x.isel(time=slice(0, self.history_len)),
#                     'y': sliced_x.isel(time=slice(self.history_len, self.history_len + 1))  # Fetch y data for t(i+1)
#                 }

#                 if self.transform:
#                     sample_x = self.transform(sample_x)
#                     # Add static vars, if any, to the return dictionary
#                     if "static" in sample_x:
#                         concatenated_samples["static"] = []
#                     if "TOA" in sample_x:
#                         concatenated_samples["TOA"] = []

#                 for key in concatenated_samples.keys():
#                     concatenated_samples[key] = sample_x[key].squeeze(0) if self.history_len == 1 else sample_x[key]

#                 concatenated_samples['forecast_hour'] = k + 1
#                 concatenated_samples['stop_forecast'] = (
#                             k == (len(data_lookup) - self.history_len - 1))  # Adjust stopping condition
#                 concatenated_samples['datetime'] = sliced_x.time.values.astype('datetime64[s]').astype(int)[-1]

#                 yield concatenated_samples

#                 if concatenated_samples['stop_forecast']:
#                     break<|MERGE_RESOLUTION|>--- conflicted
+++ resolved
@@ -107,6 +107,7 @@
     else:
         dataset = xr.open_zarr(filename, consolidated=True)
     return dataset
+
 
 class Sample(TypedDict):
     """Simple class for structuring data for the ML model.
@@ -284,7 +285,7 @@
         one_shot=None,
         max_forecast_len=None
     ):
-        
+
         '''
         Initialize the ERA5_and_Forcing_Dataset
 
@@ -306,17 +307,17 @@
         - transform (callable, optional): Transformation function to apply to the data.
         - seed (int, optional): Random seed for reproducibility. Default is 42.
         - skip_periods (int, optional): Number of periods to skip between samples.
-        - one_shot(bool, optional): Whether to return all states or just 
+        - one_shot(bool, optional): Whether to return all states or just
                                     the final state of the training target. Default is None
         - max_forecast_len (int, optional): Maximum length of the forecast sequence.
         - shuffle (bool, optional): Whether to shuffle the data. Default is True.
 
         Returns:
-        - sample (dict): A dictionary containing historical_ERA5_images, 
-                                                 target_ERA5_images, 
+        - sample (dict): A dictionary containing historical_ERA5_images,
+                                                 target_ERA5_images,
                                                  datetime index, and additional information.
         '''
-        
+
         self.history_len = history_len
         self.forecast_len = forecast_len
         self.transform = transform
@@ -340,7 +341,7 @@
 
         # ======================================================== #
         # upper-air files
-        
+
         all_files = []
         filenames = sorted(filenames)
         
@@ -367,20 +368,20 @@
         # ======================================================== #
         # surface files
         if filename_surface is not None:
-        
+
             surface_files = []
             filename_surface = sorted(filename_surface)
-        
+
             for fn in filename_surface:
 
                 # drop variables if they are not in the config
                 xarray_dataset = get_forward_data(filename=fn)
                 xarray_dataset = drop_var_from_dataset(xarray_dataset, varname_surface)
-                
+
                 surface_files.append(xarray_dataset)
-                
+
             self.surface_files = surface_files
-            
+
         else:
             self.surface_files = False
 
@@ -388,23 +389,23 @@
         # ======================================================== #
         # dynamic forcing files
         if filename_dyn_forcing is not None:
-        
+
             dyn_forcing_files = []
             filename_dyn_forcing = sorted(filename_dyn_forcing)
-        
+
             for fn in filename_dyn_forcing:
 
                 # drop variables if they are not in the config
                 xarray_dataset = get_forward_data(filename=fn)
                 xarray_dataset = drop_var_from_dataset(xarray_dataset, varname_dyn_forcing)
-                
+
                 dyn_forcing_files.append(xarray_dataset)
-                
+
             self.dyn_forcing_files = dyn_forcing_files
-            
+
         else:
             self.dyn_forcing_files = False
-        
+
         # ======================================================== #
         # diagnostic file
         self.filename_diagnostic = filename_diagnostic
@@ -423,15 +424,10 @@
                 diagnostic_files.append(xarray_dataset)
                 
             self.diagnostic_files = diagnostic_files
-            
-<<<<<<< HEAD
-            assert len(self.diagnostic_files) == len(self.all_files), \
-                'Mismatch between the total number of diagnostic files and upper-air files'
-=======
->>>>>>> 17497fd7
+
         else:
             self.diagnostic_files = False
-        
+
         # ======================================================== #
         # forcing file
         self.filename_forcing = filename_forcing
@@ -442,7 +438,7 @@
             # drop variables if they are not in the config
             xarray_dataset = get_forward_data(filename_forcing)
             xarray_dataset = drop_var_from_dataset(xarray_dataset, varname_forcing)
-            
+
             self.xarray_forcing = xarray_dataset
         else:
             self.xarray_forcing = False
@@ -458,18 +454,10 @@
             xarray_dataset = get_forward_data(filename_static)
             xarray_dataset = drop_var_from_dataset(xarray_dataset, varname_static)
             
-<<<<<<< HEAD
-            assert len(self.surface_files) == len(self.all_files), \
-                'Mismatch between the total number of surface files and upper-air files'
-        else:
-            self.surface_files = False
-
-=======
             self.xarray_static = xarray_dataset
         else:
             self.xarray_static = False
-            
->>>>>>> 17497fd7
+
     def __post_init__(self):
         # Total sequence length of each sample.
         self.total_seq_len = self.history_len + self.forecast_len
@@ -496,7 +484,7 @@
         ind_largest = len(self.all_files[int(ind_file)]['time'])-(self.history_len+self.forecast_len+1)
         if ind_start_in_file > ind_largest:
             ind_start_in_file = ind_largest
-            
+
         # ========================================================================== #
         # subset xarray on time dimension
         
@@ -508,7 +496,7 @@
 
         # ========================================================================== #
         # merge surface into the dataset
-        
+
         if self.surface_files:
             ## subset surface variables
             surface_subset = self.surface_files[int(ind_file)].isel(
@@ -541,9 +529,9 @@
                 time=slice(ind_start_in_file, ind_end_in_file+1))
             dyn_forcing_subset = dyn_forcing_subset.isel(
                 time=slice(0, self.history_len, self.skip_periods)).load() # <-- load into memory
-            
+
             historical_ERA5_images = historical_ERA5_images.merge(dyn_forcing_subset)
-            
+
         # ========================================================================== #
         # merge forcing inputs
         if self.xarray_forcing:
@@ -639,7 +627,7 @@
     '''
     Same as ERA5_and_Forcing_Dataset() but work with rollout_to_netcdf_new.py
 
-    *ksha: dynamic forcing has been added to the rollout-only Dataset, but it has 
+    *ksha: dynamic forcing has been added to the rollout-only Dataset, but it has
     not been tested. Once the new tsi is ready, this dataset class will be tested
     '''
     def __init__(self,
@@ -720,7 +708,7 @@
             
         if self.skip_periods is None:
             self.skip_periods = 1
-            
+
     def ds_read_and_subset(self, filename, time_start, time_end, varnames):
         sliced_x = xr.open_zarr(filename, consolidated=True)
         sliced_x = sliced_x.isel(time=slice(time_start, time_end))
@@ -749,14 +737,14 @@
 
         # dynamic forcing variables
         if self.varname_dyn_forcing is not None:
-            sliced_dyn_forcing = self.ds_read_and_subset(self.filename_dyn_forcing[i_file], 
+            sliced_dyn_forcing = self.ds_read_and_subset(self.filename_dyn_forcing[i_file],
                                                          i_init_start,
                                                          i_init_end+1,
                                                          self.varname_dyn_forcing)
             # merge surface to sliced_x
             sliced_dyn_forcing['time'] = sliced_x['time']
             sliced_x = sliced_x.merge(sliced_dyn_forcing)
-        
+
         # forcing / static
         if self.filename_forcing is not None:
             sliced_forcing = xr.open_dataset(self.filename_forcing)
@@ -923,12 +911,12 @@
                 
                 if output_dict['stop_forecast']:
                     break
-                    
+
 # =============================================== #
 # This dataset works for hourly model only
 # it does not support forcing & static here
 # but it pairs to the ToTensor that adds
-# TOA (which has problem) and other static fields 
+# TOA (which has problem) and other static fields
 # =============================================== #
 class ERA5Dataset(torch.utils.data.Dataset):
 
