--- conflicted
+++ resolved
@@ -2,11 +2,7 @@
 import xarray as xr
 import torch
 
-<<<<<<< HEAD
 # from credit.data_conversions import dataConverter
-=======
-from credit.data_conversions import dataConverter
->>>>>>> b5992dad
 # from weatherbench2.derived_variables import ZonalEnergySpectrum
 # WEC limiting spectrum shit cause weather bench2 not installed.
 
@@ -39,11 +35,7 @@
             self.w_var = torch.from_numpy(var_weights).unsqueeze(0).unsqueeze(-1)
 
         # if self.predict_mode:
-<<<<<<< HEAD
-        #     self.zonal_metrics = ZonalSpectrumMetric(self.conf)
-=======
         #    self.zonal_metrics = ZonalSpectrumMetric(self.conf)
->>>>>>> b5992dad
         # WEC limiting spectrum shit cause weather bench2 not installed.
 
     def __call__(self, pred, y, clim=None, transform=None, forecast_datetime=0):
@@ -90,7 +82,6 @@
         # additional metrics where xarray computations are needed
         # put metric configs here
         # convert to xarray:
-<<<<<<< HEAD
         # if self.predict_mode:
         #     self.converter = dataConverter(self.conf)
         #     pred_ds = self.converter.tensor_to_dataset(pred, [forecast_datetime])
@@ -98,76 +89,6 @@
         #     loss_dict = loss_dict | self.zonal_metrics(pred_ds, y_ds)  # merge two dictionaries
 
         return loss_dict
-
-
-class ZonalSpectrumMetric:
-    def __init__(self, conf):
-        '''
-        _variables arguments determine which data vars to compute spectra metric
-        '''
-        self.conf = conf
-        self.x_variables = self.conf['data']['variables']
-        self.single_level_variables = self.conf['data']['static_variables']
-        self.variables = self.x_variables + self.single_level_variables
-        self.zonal_spectrum_calculator = None  # ZonalEnergySpectrum(self.variables)
-        if conf["loss"]["use_latitude_weights"]:
-            lat = xr.open_dataset(conf['loss']['latitude_weights'])["latitude"]
-            w_lat = np.cos(np.deg2rad(lat))
-            self.w_lat = w_lat / w_lat.mean()
-
-    def __call__(self, pred_ds, y_ds):
-        '''
-        pred, y can be normalized or unnormalized tensors.
-        trying to achieve minimal interface with LatWeightedMetrics
-        '''
-        # first dim is the batch dim
-        loss_dict = {}
-
-        # compute spectrum and add epsilon to avoid division by zero
-        epsilon = 1e-7
-        pred_spectrum = self.zonal_spectrum_calculator.compute(pred_ds) + epsilon
-        y_spectrum = self.zonal_spectrum_calculator.compute(y_ds) + epsilon
-        loss = self.lat_weighted_spectrum_diff(pred_spectrum, y_spectrum)
-        loss_dict = self.store_loss(loss, loss_dict, 'spectrum_mse')
-        return loss_dict
-
-    def store_loss(self, loss, loss_dict, metric_header_str):
-        '''
-        loss: dataset
-            w/ each variable dim must include level if atmos var,
-            ow no need for single level vars
-        sums over remaining dimensions, and writes to loss_dict
-        '''
-        keys = []
-        for v in self.x_variables:
-            for k in range(self.conf['model']['levels']):
-                label = f"{metric_header_str}_{v}_{k}"
-                keys.append(label)
-                loss_dict[label] = loss[v].sel(level=k).sum()  # latitudes already weighted
-
-        for v in self.single_level_variables:
-            label = f"{metric_header_str}_{v}"
-            keys.append(label)
-            loss_dict[label] = loss[v].sum()  # latitudes already weighted
-
-        loss_dict[f"{metric_header_str}"] = np.mean([loss_dict[k] for k in keys])
-        return loss_dict
-
-    def lat_weighted_spectrum_diff(self, pred_spectrum, y_spectrum):
-        # using squared distance
-        # variables to compute spectra on determined by class init
-        sq_diff = np.square(np.log10(pred_spectrum) - np.log10(y_spectrum))
-        sq_diff = sq_diff.sum(dim=['datetime', 'zonal_wavenumber'])
-        return sq_diff * self.w_lat
-=======
-        if self.predict_mode:
-            self.converter = dataConverter(self.conf)
-            pred_ds = self.converter.tensor_to_dataset(pred, [forecast_datetime])
-            y_ds = self.converter.tensor_to_dataset(y, [forecast_datetime])
-            # loss_dict = loss_dict | self.zonal_metrics(pred_ds, y_ds)  # merge two dictionaries
-
-        return loss_dict
-
 
 # class ZonalSpectrumMetric:
 #     def __init__(self, conf):
@@ -227,5 +148,4 @@
 #         # variables to compute spectra on determined by class init
 #         sq_diff = np.square(np.log10(pred_spectrum) - np.log10(y_spectrum))
 #         sq_diff = sq_diff.sum(dim=['datetime', 'zonal_wavenumber'])
-#         return sq_diff * self.w_lat
->>>>>>> b5992dad
+#         return sq_diff * self.w_lat