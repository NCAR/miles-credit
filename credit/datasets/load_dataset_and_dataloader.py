--- conflicted
+++ resolved
@@ -148,7 +148,7 @@
     Returns:
         Dataset: The loaded dataset.
     """
-<<<<<<< HEAD
+
     if 'datasets' in conf['data']:
         is_downscaling = True
 
@@ -174,212 +174,35 @@
         dataset = DownscalingDataset(**conf['data'])
         if not is_train:
             dataset.mode = "infer"
-=======
-    try:
-        data_config = setup_data_loading(conf)
-    except KeyError:
-        logging.warning("You must run credit.parser.credit_main_parser(conf) before loading data. Exiting.")
-        sys.exit()
-    seed = conf["seed"]
-    shuffle = is_train
-    training_type = "train" if is_train else "valid"
-    dataset_type = conf["data"].get(
-        "dataset_type",
-    )
-    batch_size = conf["trainer"][f"{training_type}_batch_size"]
-    shuffle = is_train
-    num_workers = conf["trainer"]["thread_workers"] if is_train else conf["trainer"]["valid_thread_workers"]
-    prefetch_factor = conf["trainer"].get(
-        "prefetch_factor",
-    )
-    history_len = data_config["history_len"] if is_train else data_config["valid_history_len"]
-    forecast_len = data_config["forecast_len"] if is_train else data_config["valid_forecast_len"]
-    if prefetch_factor is None:
-        logging.warning(
-            "prefetch_factor not found in config under 'trainer'. Using default value of 4. "
-            "Please specify prefetch_factor in the 'trainer' section of your config."
-        )
-        prefetch_factor = 4
-
-    # If loss is CRPS, we need all samplers-dataloaders to return the same (x, y)
-    # pair as the CDF is computed across GPUs. Randomness is handled by adding noise
-    # to the input x to create different samples. There are many other ways to do this
-    # but using the same rank and world_size is the fastest as far as communication.
-    if conf["loss"]["training_loss"] == "KCRPS":
-        rank = 0
-        world_size = 1
-        logging.info(
-            "For CRPS loss, we maintain identical rank and world size across all "
-            "GPUs to ensure proper CDF calculation during synchronous distributed processing."
-        )
-
-    # Instantiate the dataset based on the provided class name
-    if dataset_type == "ERA5_and_Forcing_SingleStep":  # forecast-len = 0 dataset
-        logging.warning(
-            "ERA5_and_Forcing_SingleStep is deprecated. Use ERA5_MultiStep_Batcher or MultiprocessingBatcher for all forecast lengths"
-        )
-        dataset = ERA5_and_Forcing_SingleStep(
-            varname_upper_air=conf["data"]["variables"],
-            varname_surface=conf["data"]["surface_variables"],
-            varname_dyn_forcing=conf["data"]["dynamic_forcing_variables"],
-            varname_forcing=conf["data"]["forcing_variables"],
-            varname_static=conf["data"]["static_variables"],
-            varname_diagnostic=conf["data"]["diagnostic_variables"],
-            filenames=data_config[f"{training_type}_files"],
-            filename_surface=data_config[f"{training_type}_surface_files"],
-            filename_dyn_forcing=data_config[f"{training_type}_dyn_forcing_files"],
-            filename_forcing=conf["data"]["save_loc_forcing"],
-            filename_static=conf["data"]["save_loc_static"],
-            filename_diagnostic=data_config[f"{training_type}_diagnostic_files"],
-            history_len=history_len,
-            forecast_len=forecast_len,
-            skip_periods=conf["data"]["skip_periods"],
-            one_shot=conf["data"]["one_shot"],
-            max_forecast_len=conf["data"]["max_forecast_len"],
-            transform=load_transforms(conf),
-            sst_forcing=data_config["sst_forcing"],
-        )
-    # All datasets from here on are multi-step examples
-    elif dataset_type == "ERA5_and_Forcing_MultiStep":
-        logging.warning(
-            "ERA5_and_Forcing_MultiStep is deprecated -- it only supports batch size = 1 (ignoring whats in your config).\n"
-            "Use ERA5_MultiStep_Batcher or MultiprocessingBatcher for all forecast lengths and batch sizes"
-        )
-        dataset = ERA5_and_Forcing_MultiStep(
-            varname_upper_air=conf["data"]["variables"],
-            varname_surface=conf["data"]["surface_variables"],
-            varname_dyn_forcing=conf["data"]["dynamic_forcing_variables"],
-            varname_forcing=conf["data"]["forcing_variables"],
-            varname_static=conf["data"]["static_variables"],
-            varname_diagnostic=conf["data"]["diagnostic_variables"],
-            filenames=data_config[f"{training_type}_files"],
-            filename_surface=data_config[f"{training_type}_surface_files"],
-            filename_dyn_forcing=data_config[f"{training_type}_dyn_forcing_files"],
-            filename_forcing=conf["data"]["save_loc_forcing"],
-            filename_static=conf["data"]["save_loc_static"],
-            filename_diagnostic=data_config[f"{training_type}_diagnostic_files"],
-            history_len=history_len,
-            forecast_len=forecast_len,
-            skip_periods=conf["data"]["skip_periods"],
-            max_forecast_len=conf["data"]["max_forecast_len"],
-            transform=load_transforms(conf),
-            rank=rank,
-            world_size=world_size,
-            seed=seed,
-        )
-    elif dataset_type == "ERA5_MultiStep_Batcher":
-        dataset = ERA5_MultiStep_Batcher(
-            varname_upper_air=data_config["varname_upper_air"],
-            varname_surface=data_config["varname_surface"],
-            varname_dyn_forcing=data_config["varname_dyn_forcing"],
-            varname_forcing=data_config["varname_forcing"],
-            varname_static=data_config["varname_static"],
-            varname_diagnostic=data_config["varname_diagnostic"],
-            filenames=data_config[f"{training_type}_files"],
-            filename_surface=data_config[f"{training_type}_surface_files"],
-            filename_dyn_forcing=data_config[f"{training_type}_dyn_forcing_files"],
-            filename_forcing=data_config["forcing_files"],
-            filename_static=data_config["static_files"],
-            filename_diagnostic=data_config[f"{training_type}_diagnostic_files"],
-            history_len=history_len,
-            forecast_len=forecast_len,
-            skip_periods=data_config["skip_periods"],
-            max_forecast_len=data_config["max_forecast_len"],
-            transform=load_transforms(conf),
-            batch_size=batch_size,
-            shuffle=shuffle,
-            rank=rank,
-            world_size=world_size,
-        )
-    elif dataset_type == "MultiprocessingBatcher":
-        dataset = MultiprocessingBatcher(
-            varname_upper_air=data_config["varname_upper_air"],
-            varname_surface=data_config["varname_surface"],
-            varname_dyn_forcing=data_config["varname_dyn_forcing"],
-            varname_forcing=data_config["varname_forcing"],
-            varname_static=data_config["varname_static"],
-            varname_diagnostic=data_config["varname_diagnostic"],
-            filenames=data_config[f"{training_type}_files"],
-            filename_surface=data_config[f"{training_type}_surface_files"],
-            filename_dyn_forcing=data_config[f"{training_type}_dyn_forcing_files"],
-            filename_forcing=data_config["forcing_files"],
-            filename_static=data_config["static_files"],
-            filename_diagnostic=data_config[f"{training_type}_diagnostic_files"],
-            history_len=history_len,
-            forecast_len=forecast_len,
-            skip_periods=data_config["skip_periods"],
-            max_forecast_len=data_config["max_forecast_len"],
-            transform=load_transforms(conf),
-            batch_size=batch_size,
-            shuffle=shuffle,
-            rank=rank,
-            world_size=world_size,
-            num_workers=num_workers,
-        )
-    elif dataset_type == "MultiprocessingBatcherPrefetch":
-        dataset = MultiprocessingBatcherPrefetch(
-            varname_upper_air=data_config["varname_upper_air"],
-            varname_surface=data_config["varname_surface"],
-            varname_dyn_forcing=data_config["varname_dyn_forcing"],
-            varname_forcing=data_config["varname_forcing"],
-            varname_static=data_config["varname_static"],
-            varname_diagnostic=data_config["varname_diagnostic"],
-            filenames=data_config[f"{training_type}_files"],
-            filename_surface=data_config[f"{training_type}_surface_files"],
-            filename_dyn_forcing=data_config[f"{training_type}_dyn_forcing_files"],
-            filename_forcing=data_config["forcing_files"],
-            filename_static=data_config["static_files"],
-            filename_diagnostic=data_config[f"{training_type}_diagnostic_files"],
-            history_len=history_len,
-            forecast_len=forecast_len,
-            skip_periods=data_config["skip_periods"],
-            max_forecast_len=data_config["max_forecast_len"],
-            transform=load_transforms(conf),
-            batch_size=batch_size,
-            shuffle=shuffle,
-            rank=rank,
-            world_size=world_size,
-            num_workers=num_workers,
-            prefetch_factor=prefetch_factor,
-        )
->>>>>>> d4246f16
+
     else:
-        is_downscaling = False
         try:
             data_config = setup_data_loading(conf)
         except KeyError:
-            logging.warning(
-                "You must run credit.parser.credit_main_parser(conf) before loading data. Exiting."
-            )
+            logging.warning("You must run credit.parser.credit_main_parser(conf) before loading data. Exiting.")
             sys.exit()
-            seed = conf["seed"]
-            shuffle = is_train
-            training_type = "train" if is_train else "valid"
-            dataset_type = conf["data"].get(
-                "dataset_type",
-            )
-            batch_size = conf["trainer"][f"{training_type}_batch_size"]
-            shuffle = is_train
-            num_workers = (
-                conf["trainer"]["thread_workers"]
-            if is_train
-            else conf["trainer"]["valid_thread_workers"]
-            )
-            prefetch_factor = conf["trainer"].get(
-                "prefetch_factor",
-            )
-            history_len = (
-                data_config["history_len"] if is_train else data_config["valid_history_len"]
-            )
-            forecast_len = (
-                data_config["forecast_len"] if is_train else data_config["valid_forecast_len"]
-            )
+        seed = conf["seed"]
+        shuffle = is_train
+        training_type = "train" if is_train else "valid"
+        dataset_type = conf["data"].get(
+            "dataset_type",
+        )
+        batch_size = conf["trainer"][f"{training_type}_batch_size"]
+        shuffle = is_train
+        num_workers = conf["trainer"]["thread_workers"] if is_train else conf["trainer"]["valid_thread_workers"]
+        prefetch_factor = conf["trainer"].get(
+            "prefetch_factor",
+        )
+        history_len = data_config["history_len"] if is_train else data_config["valid_history_len"]
+        forecast_len = data_config["forecast_len"] if is_train else data_config["valid_forecast_len"]
         if prefetch_factor is None:
             logging.warning(
                 "prefetch_factor not found in config under 'trainer'. Using default value of 4. "
                 "Please specify prefetch_factor in the 'trainer' section of your config."
             )
             prefetch_factor = 4
+
+
 
         # Instantiate the dataset based on the provided class name
         if dataset_type == "ERA5_and_Forcing_SingleStep":  # forecast-len = 0 dataset
@@ -513,16 +336,12 @@
         else:
             raise ValueError(f"Unsupported dataset type: {dataset_type}")
 
-<<<<<<< HEAD
         train_flag = "training" if is_train else "validation"
 
         if is_downscaling:
             logging.info(f"Loaded downscaling dataset")
         else:
             logging.info(f"Loaded a {train_flag} {dataset_type} dataset (forecast length = {data_config['forecast_len'] + 1})")
-=======
-    logging.info(f"Loaded a {train_flag} {dataset_type} dataset (forecast length = {data_config['forecast_len'] + 1})")
->>>>>>> d4246f16
 
     return dataset
 
@@ -547,7 +366,7 @@
     training_type = "train" if is_train else "valid"
     batch_size = conf["trainer"][f"{training_type}_batch_size"]
     shuffle = is_train
-<<<<<<< HEAD
+
     num_workers = (
         conf["trainer"]["thread_workers"]
         if is_train
@@ -557,10 +376,6 @@
         forecast_len = conf["data"]["forecast_len"]
     else:
         forecast_len = conf["data"]["forecast_len"] if is_train else conf["data"]["valid_forecast_len"]
-=======
-    num_workers = conf["trainer"]["thread_workers"] if is_train else conf["trainer"]["valid_thread_workers"]
-    forecast_len = conf["data"]["forecast_len"] if is_train else conf["data"]["valid_forecast_len"]
->>>>>>> d4246f16
     prefetch_factor = conf["trainer"].get("prefetch_factor")
     if prefetch_factor is None:
         logging.warning(
