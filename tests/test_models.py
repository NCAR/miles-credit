--- conflicted
+++ resolved
@@ -32,7 +32,6 @@
     levels = conf["model"]["levels"]
     frames = conf["model"]["frames"]
     surface_variables = len(conf["data"]["surface_variables"])
-<<<<<<< HEAD
     input_only_variables = len(conf["data"]["static_variables"]) + len(
         conf["data"]["dynamic_forcing_variables"]
     )
@@ -41,15 +40,6 @@
     in_channels = int(variables * levels + surface_variables + input_only_variables)
     out_channels = int(variables * levels + surface_variables + output_only_variables)
 
-=======
-    input_only_variables = (len(conf["data"]["static_variables"])
-                            + len(conf["data"]["dynamic_forcing_variables"]))
-    output_only_variables = conf["model"]["output_only_channels"]
-
-    in_channels = int(variables*levels + surface_variables + input_only_variables)
-    out_channels = int(variables*levels + surface_variables + output_only_variables)
-    
->>>>>>> 9b5dbb18
     assert in_channels != out_channels
 
     input_tensor = torch.randn(1, in_channels, frames, image_height, image_width)
@@ -88,9 +78,7 @@
     )
     assert not torch.isnan(y_pred).any()
 
-<<<<<<< HEAD
-=======
-def test_fuxi(): 
+def test_fuxi():
     """
     Test the I/O size of the Fuxi torch model to ensure that the input/output dimensions match the expected configuration.
 
@@ -115,7 +103,7 @@
     - The model is an instance of the Fuxi class.
     - The output tensor has the correct shape: [batch_size, out_channels, 1, image_height, image_width].
     - The output tensor contains no NaN values.
-    
+
     Raises:
     -------
     AssertionError if any of the checks fail.
@@ -125,7 +113,7 @@
         conf = yaml.load(cf, Loader=yaml.FullLoader)
     # handle config args
     conf = CREDIT_main_parser(conf)
-    
+
     image_height = conf["model"]["image_height"]
     image_width = conf["model"]["image_width"]
     channels = conf["model"]["channels"]
@@ -134,26 +122,20 @@
     input_only_channels = conf["model"]["input_only_channels"]
     output_only_channels = conf["model"]["output_only_channels"]
     frames = conf["model"]["frames"]
-    
+
     in_channels = channels * levels + surface_channels + input_only_channels
     out_channels = channels * levels + surface_channels + output_only_channels
-    
+
     device = torch.device("cuda" if torch.cuda.is_available() else "cpu")
     input_tensor = torch.randn(1, in_channels, frames, image_height, image_width).to(device)
-    
+
     model = load_model(conf).to(device)
     assert isinstance(model, Fuxi)
-    
+
     y_pred = model(input_tensor)
     assert y_pred.shape == torch.Size([1, out_channels, 1, image_height, image_width])
     assert not torch.isnan(y_pred).any()
 
 if __name__ == "__main__":
     test_unet()
-    # test_crossformer()
-
->>>>>>> 9b5dbb18
-
-if __name__ == "__main__":
-    test_unet()
     # test_crossformer()