--- conflicted
+++ resolved
@@ -1,26 +1,13 @@
-<<<<<<< HEAD
+"""test_postblock.py provides I/O size tests.
+
+-------------------------------------------------------
+Content:
+    - TODO: finish this docstring
+"""
 import pytest
 import yaml
 import os
 import logging
-=======
-"""test_postblock.py provides I/O size tests.
-
--------------------------------------------------------
-Content:
-    - TODO: finish this docstring
-"""
-import torch
-from credit.postblock import PostBlock
-from credit.postblock import (
-    SKEBS,
-    TracerFixer,
-    GlobalMassFixer,
-    GlobalWaterFixer,
-    GlobalEnergyFixer,
-)
-
->>>>>>> 74c26384
 
 import torch
 import torch.nn as nn
@@ -94,7 +81,6 @@
 
 @pytest.mark.skip(reason="need to have model weights, level_info, and surface area to test on gh")
 def test_SKEBS_rand():
-<<<<<<< HEAD
     ''' unit test for CPU. testing that values make sense
     '''
     # config = os.path.join(CONFIG_FILE_DIR, "example_skebs.yml")
@@ -125,26 +111,6 @@
     post_conf["data"]["forecast_len"] = 2 # to turn on multistep
    
     postblock = PostBlock(post_conf)
-=======
-    # TODO: Finish this Docstring
-    """Provides an I/O size test on SKEBS at credit.postblock."""
-    image_width = 100
-    conf = {
-        "post_conf": {
-            "skebs": {"activate": True},
-            "model": {
-                "image_width": image_width,
-            },
-        }
-    }
-    conf["post_conf"]["tracer_fixer"] = {"activate": False}
-    conf["post_conf"]["global_mass_fixer"] = {"activate": False}
-    conf["post_conf"]["global_water_fixer"] = {"activate": False}
-    conf["post_conf"]["global_energy_fixer"] = {"activate": False}
-
-    input_tensor = torch.randn(image_width)
-    postblock = PostBlock(**conf)
->>>>>>> 74c26384
     assert any([isinstance(module, SKEBS) for module in postblock.modules()])
 
     input_dict = {"x": x,
@@ -379,7 +345,6 @@
     assert y_pred_fix.shape == y_pred.shape
 
 
-<<<<<<< HEAD
 
 
 if __name__ == "__main__":
@@ -396,10 +361,4 @@
 
     # test_SKEBS_integration()
     # test_SKEBS_rand()
-    test_backscatter_pad()
-=======
-def test_SKEBS_era5():
-    # TODO: add docstring
-    """test_SKEBS_era5."""
-    pass
->>>>>>> 74c26384
+    test_backscatter_pad()